/*
 * Copyright 2015, Daehwan Kim <infphilo@gmail.com>
 *
 * This file is part of HISAT 2.
 *
 * HISAT 2 is free software: you can redistribute it and/or modify
 * it under the terms of the GNU General Public License as published by
 * the Free Software Foundation, either version 3 of the License, or
 * (at your option) any later version.
 *
 * HISAT 2 is distributed in the hope that it will be useful,
 * but WITHOUT ANY WARRANTY; without even the implied warranty of
 * MERCHANTABILITY or FITNESS FOR A PARTICULAR PURPOSE.  See the
 * GNU General Public License for more details.
 *
 * You should have received a copy of the GNU General Public License
 * along with HISAT 2.  If not, see <http://www.gnu.org/licenses/>.
 */

#ifndef GBWT_GRAPH_H_
#define GBWT_GRAPH_H_

#include <string>
#include <stdexcept>
#include <iostream>
#include <fstream>
#include <stdlib.h>
#include <map>
#include <deque>

using namespace std;

// Reference:
// Jouni Sirén, Niko Välimäki, and Veli Mäkinen: Indexing Graphs for Path Queries with Applications in Genome Research.
// IEEE/ACM Transactions on Computational Biology and Bioinformatics 11(2):375-388, 2014.
// http://ieeexplore.ieee.org/xpl/articleDetails.jsp?arnumber=6698337

//--------------------------------------------------------------------------

enum SNP_TYPE {
    SNP_SGL = 0, // single nucleotide substitution
    SNP_INS,     // small insertion wrt reference genome
    SNP_DEL,     // small deletion wrt reference genome
    SNP_ALT,     // alternative sequence (to be implemented ...)
};

template <typename index_t>
struct SNP {
    index_t   pos;
    SNP_TYPE  type;
    uint32_t  len;
    uint64_t  seq;  // used to store 32 bp, but it can be used to store a pointer to EList<uint64_t>
                    // in order to support a sequence longer than 32 bp
    
    bool operator< (const SNP& o) const {
        if(pos != o.pos) return pos < o.pos;
        if(type != o.type) return type < o.type;
        if(len != o.len) return len < o.len;
        if(seq != o.seq) return seq < o.seq;
        return false;
    }
    
#ifndef NDEBUG
    bool repOk() const {
        if(type == SNP_SGL) {
            if(len != 1) {
                assert(false);
                return false;
            }
            
            if(seq > 3) {
                assert(false);
                return false;
            }
        } else if(type == SNP_DEL) {
            if(len <= 0) {
                assert(false);
                return false;
            }
            if(seq != 0) {
                assert(false);
                return false;
            }
        } else if(type == SNP_INS) {
            if(len <= 0) {
                assert(false);
                return false;
            }
        } else {
            assert(false);
            return false;
        }
        return true;
    }
#endif
    
    bool write(ofstream& f_out, bool bigEndian) const {
        writeIndex<index_t>(f_out, pos, bigEndian);
        writeU32(f_out, type, bigEndian);
        writeU32(f_out, len, bigEndian);
        writeIndex<uint64_t>(f_out, seq, bigEndian);
        return true;
    }
    
    bool read(ifstream& f_in, bool bigEndian) {
        pos = readIndex<index_t>(f_in, bigEndian);
        type = (SNP_TYPE)readU32(f_in, bigEndian);
        len = readU32(f_in, bigEndian);
        seq = readIndex<uint64_t>(f_in, bigEndian);
        return true;
    }
};

template <typename index_t> class PathGraph;

// Note: I wrote the following codes based on Siren's work, gcsa (see the reference above).
template <typename index_t>
class RefGraph {
    friend class PathGraph<index_t>;
public:
    struct Node {
        char    label; // ACGTN + Y(head) + Z(tail)
        index_t value; // location in a whole genome
        bool    backbone; // backbone node, which corresponds to a reference sequence
        
        Node() { reset(); }
        Node(char label_, index_t value_, bool backbone_ = false) : label(label_), value(value_), backbone(backbone_) {}
        void reset() { label = 0; value = 0; backbone = false; }
        
        bool write(ofstream& f_out, bool bigEndian) const {
            writeIndex<index_t>(f_out, value, bigEndian);
            writeU16(f_out, label, bigEndian);
            writeU16(f_out, backbone, bigEndian);
            return true;
        }
        
        bool read(ifstream& f_in, bool bigEndian) {
            value = readIndex<index_t>(f_in, bigEndian);
            label = (char)readU16(f_in, bigEndian);
            backbone = (bool)readU16(f_in, bigEndian);
            return true;
        }
        
        bool operator== (const Node& o) const {
            if(value != o.value) return false;
            if(label != o.label) return false;
            return true;
        }
        
        bool operator< (const Node& o) const {
            if(value != o.value) return value < o.value;
            return label < o.label;
        }
    };
    
    struct Edge {
        index_t from; // from Node
        index_t to;   // to Node
        
        Edge() {}
        Edge(index_t from_, index_t to_) : from(from_), to(to_) {}
        
        bool write(ofstream& f_out, bool bigEndian) const {
            writeIndex<index_t>(f_out, from, bigEndian);
            writeIndex<index_t>(f_out, to, bigEndian);
            return true;
        }
        
        bool read(ifstream& f_in, bool bigEndian) {
            from = readIndex<index_t>(f_in, bigEndian);
            to = readIndex<index_t>(f_in, bigEndian);
            return true;
        }
        
        bool operator< (const Edge& o) const {
            if(from != o.from) return from < o.from;
            return to < o.to;
        }
    };
    
    struct EdgeFromCmp {
        bool operator() (const Edge& a, const Edge& b) const {
            return a.from < b.from;
        }
    };

    struct EdgeToCmp {
        bool operator() (const Edge& a, const Edge& b) const {
            return a.to < b.to;
        };
    };
    
    // for debugging purposes
    struct TempEdgeNodeCmp {
        TempEdgeNodeCmp(const EList<Node>& nodes_) : nodes(nodes_) {}
        bool operator() (const Edge& a, const Edge& b) const {
            // Compare "from" nodes
            {
                assert_lt(a.from, nodes.size());
                const Node& a_node = nodes[a.from];
                assert_lt(b.from, nodes.size());
                const Node& b_node = nodes[b.from];
                if(!(a_node == b_node))
                    return a_node < b_node;
            }

            // Compare "to" nodes
            assert_lt(a.to, nodes.size());
            const Node& a_node = nodes[a.to];
            assert_lt(b.to, nodes.size());
            const Node& b_node = nodes[b.to];
            return a_node < b_node;
        }
        
        const EList<Node>& nodes;
    };
    
public:
    RefGraph(const SString<char>& s,
             const EList<RefRecord>& szs,
             const EList<SNP<index_t> >& snps,
             const string& out_fname,
             bool verbose);
    
    bool repOk() { return true; }
    
    void write(const std::string& base_name) {}
    void printInfo() {}
    
private:
    bool isReverseDeterministic();
    void reverseDeterminize(index_t lastNode_add = 0);
    
    void sortEdgesFrom() {
        std::sort(edges.begin(), edges.end(), EdgeFromCmp());
    }
    void sortEdgesTo() {
        std::sort(edges.begin(), edges.end(), EdgeToCmp());
    }
    
    // Return edge ranges [begin, end)
    pair<index_t, index_t> findEdges(index_t node, bool from);
    pair<index_t, index_t> findEdgesFrom(index_t node) {
        return findEdges(node, true);
    }
    pair<index_t, index_t> findEdgesTo(index_t node) {
        return findEdges(node, false);
    }
    pair<index_t, index_t> getNextEdgeRange(pair<index_t, index_t> range, bool from) {
        if(range.second >= edges.size()) {
            return pair<index_t, index_t>(0, 0);
        }
        range.first = range.second; range.second++;
        
        if(from) {
            while(range.second < edges.size() && edges[range.second].from == edges[range.first].from) {
                range.second++;
            }
        } else {
            while(range.second < edges.size() && edges[range.second].to == edges[range.first].to) {
                range.second++;
            }
        }
        return range;
    }
    
private:
    EList<RefRecord> szs;
    
    EList<Node> nodes;
    EList<Edge> edges;
    index_t     lastNode; // Z
    
#ifndef NDEBUG
    bool        debug;
#endif
    
private:
    // Following composite nodes and edges are used to reverse-determinize an automaton.
    struct CompositeNode {
        std::basic_string<index_t> nodes;
        index_t                    id;
        char                       label;
        index_t                    value;
        bool                       backbone;
        bool                       potential;
        
        CompositeNode() { reset(); }
        
        CompositeNode(char label_, index_t node_id) :
        id(0), label(label_)
        {
            nodes.push_back(node_id);
        }
        
        Node getNode() const {
            return Node(label, value, backbone);
        }
        
        void reset() {
            nodes.clear();
            id = 0;
            label = 0;
            value = 0;
            backbone = potential = false;
        }
    };
    
    struct CompositeEdge {
        index_t from;
        index_t to;
        
        CompositeEdge() : from(0), to(0) {}
        CompositeEdge(index_t from_, index_t to_) : from(from_), to(to_) {}
        
        Edge getEdge(const EList<CompositeNode>& nodes) const
        {
            assert_lt(from, nodes.size());
            const CompositeNode& from_node = nodes[from];
            assert_lt(to, nodes.size());
            const CompositeNode& to_node = nodes[to];
            return Edge(from_node.id, to_node.id);
        }
        
        bool operator < (const CompositeEdge& o) const
        {
            return from < o.from;
        }
    };
    
    struct TempNodeLabelCmp {
        TempNodeLabelCmp(const EList<Node>& nodes_) : nodes(nodes_) {}
        bool operator() (index_t a, index_t b) const {
            assert_lt(a, nodes.size());
            assert_lt(b, nodes.size());
            return nodes[a].label < nodes[b].label;
        }
        
        const EList<Node>& nodes;
    };
};

/**
 * Load reference sequence file and snp information.
 * Construct a reference graph
 */
template <typename index_t>
RefGraph<index_t>::RefGraph(const SString<char>& s,
                            const EList<RefRecord>& szs,
                            const EList<SNP<index_t> >& snps,
                            const string& out_fname,
                            bool verbose)
: lastNode(0)
{
    const bool bigEndian = false;
    assert_gt(szs.size(), 0);
    index_t jlen = s.length();
    
#ifndef NDEBUG
    debug = (jlen <= 20);
#endif
    
    // a memory-efficient way to create a population graph with known SNPs
    bool frag_automaton = true;
    if(frag_automaton) {
        const string rg_fname = out_fname + ".rf";
        ofstream rg_out_file(rg_fname.c_str(), ios::binary);
        if(!rg_out_file.good()) {
            cerr << "Could not open file for writing a reference graph: \"" << rg_fname << "\"" << endl;
            throw 1;
        }
        
        EList<RefRecord> tmp_szs;
        {
            index_t relax = 10;
            EList<pair<index_t, index_t> > snp_ranges; // each range inclusive
            for(index_t i = 0; i < snps.size(); i++) {
                const SNP<index_t>& snp = snps[i];
                pair<index_t, index_t> range;
                range.first = snp.pos > relax ? snp.pos - relax - 1 : 0;
                if(snp.type == SNP_SGL) {
                    range.second = snp.pos + 1;
                } else if(snp.type == SNP_DEL) {
                    assert_gt(snp.len, 0);
                    range.second = snp.pos + snp.len;
                } else if(snp.type == SNP_INS) {
                    assert_gt(snp.len, 0);
                    range.second = snp.pos;
                } else assert(false);
                range.second += relax;
                
                if(snp_ranges.empty() || snp_ranges.back().second + 1 < range.first) {
                    snp_ranges.push_back(range);
                } else {
                    assert_leq(snp_ranges.back().first, range.first);
                    if(snp_ranges.back().second < range.second) {
                        snp_ranges.back().second = range.second;
                    }
                }
            }
            
            const index_t chunk_size = 1 << 20;
            index_t pos = 0, range_idx = 0;
            for(index_t i = 0; i < szs.size(); i++) {
                if(szs[i].len == 0) continue;
                if(szs[i].len <= chunk_size) {
                    tmp_szs.push_back(szs[i]);
                    pos += szs[i].len;
                } else {
                    index_t num_chunks = (szs[i].len + chunk_size - 1) / chunk_size;
                    assert_gt(num_chunks, 1);
                    index_t modified_chunk_size = szs[i].len / num_chunks;
                    index_t after_pos = pos + szs[i].len;
                    ASSERT_ONLY(index_t sum_len = 0);
                    while(pos < after_pos) {
                        index_t target_pos = pos + modified_chunk_size;
                        if(target_pos < after_pos) {
                            for(; range_idx < snp_ranges.size(); range_idx++) {
                                if(target_pos < snp_ranges[range_idx].first) break;
                            }
                            pair<index_t, index_t> snp_free_range;
                            if(range_idx == 0) {
                                snp_free_range.first = 0;
                            } else {
                                snp_free_range.first = snp_ranges[range_idx - 1].second + 1;
                            }
                        
                            if(range_idx == snp_ranges.size()) {
                                snp_free_range.second = jlen - 1;
                            } else {
                                snp_free_range.second = snp_ranges[range_idx].first - 1;
                            }
                            
                            assert_leq(snp_free_range.first, snp_free_range.second);
                            if(target_pos < snp_free_range.first) target_pos = snp_free_range.first;
                            if(target_pos > after_pos) target_pos = after_pos;
                        } else {
                            target_pos = after_pos;
                        }
                        
                        tmp_szs.expand();
                        tmp_szs.back().len = target_pos - pos;
                        tmp_szs.back().off = 0;
                        pos = target_pos;
                        ASSERT_ONLY(sum_len += tmp_szs.back().len);
                    }
                    assert_eq(pos, after_pos);
                    assert_eq(sum_len, szs[i].len);
                }
            }
#ifndef NDEBUG
            index_t modified_jlen = 0;
            for(index_t i = 0; i < tmp_szs.size(); i++) {
                modified_jlen += tmp_szs[i].len;
            }
            assert_eq(modified_jlen, jlen);
#endif
        }

        index_t num_nodes = 0, num_edges = 0, curr_pos = 0;
        index_t szs_idx = 0, snp_idx = 0, num_snp_nodes = 0;
        assert(tmp_szs[szs_idx].first);
        EList<index_t> prev_tail_nodes;
        for(; szs_idx < tmp_szs.size(); szs_idx++) {
            index_t curr_len = tmp_szs[szs_idx].len;
            if(curr_len <= 0) continue;
            
            index_t num_predicted_nodes = (index_t)(curr_len * 1.2);
            nodes.clear(); nodes.reserveExact(num_predicted_nodes);
            edges.clear(); edges.reserveExact(num_predicted_nodes);
            
            // Created head node
            nodes.expand();
            nodes.back().label = 'Y';
            nodes.back().value = 0;
            
            // Create nodes and edges corresponding to a reference genome
            assert_leq(curr_pos + curr_len, s.length());
            for(size_t i = curr_pos; i < curr_pos + curr_len; i++) {
                nodes.expand();
                nodes.back().label = "ACGT"[(int)s[i]];
                nodes.back().value = i;
                
                assert_geq(nodes.size(), 2);
                edges.expand();
                edges.back().from = nodes.size() - 2;
                edges.back().to = nodes.size() - 1;
            }
            
            // Create tail node
            nodes.expand();
            nodes.back().label = 'Z';
            nodes.back().value = s.length();
            lastNode = nodes.size() - 1;
            edges.expand();
            edges.back().from = nodes.size() - 2;
            edges.back().to = nodes.size() - 1;
            
            // Create nodes and edges for SNPs
            for(; snp_idx < snps.size(); snp_idx++) {
                const SNP<index_t>& snp = snps[snp_idx];
                assert_geq(snp.pos, curr_pos);
                if(snp.pos >= curr_pos + curr_len) break;
                if(snp.type == SNP_SGL) {
                    assert_eq(snp.len, 1);
                    nodes.expand();
                    num_snp_nodes++;
                    assert_lt(snp.seq, 4);
                    nodes.back().label = "ACGT"[snp.seq];
                    nodes.back().value = jlen + 2 + num_snp_nodes;
                    
                    edges.expand();
                    edges.back().from = snp.pos - curr_pos;
                    edges.back().to = nodes.size() - 1;
                    
                    edges.expand();
                    edges.back().from = nodes.size() - 1;
                    edges.back().to = snp.pos - curr_pos + 2;
                } else if(snp.type == SNP_DEL) {
                    assert_gt(snp.len, 0);
                    edges.expand();
                    edges.back().from = snp.pos - curr_pos;
                    edges.back().to = snp.pos + - curr_pos + snp.len + 1;
                } else if(snp.type == SNP_INS) {
                    assert_gt(snp.len, 0);
                    for(size_t j = 0; j < snp.len; j++) {
                        uint64_t bp = snp.seq >> ((snp.len - j - 1) << 1);
                        bp &= 0x3;                        
                        char ch = "ACGT"[bp];
                        nodes.expand();
                        num_snp_nodes++;
                        nodes.back().label = ch;
                        nodes.back().value = jlen + 2 + num_snp_nodes;
                        
                        edges.expand();
                        edges.back().from = (j == 0 ? snp.pos - curr_pos : nodes.size() - 2);
                        edges.back().to = nodes.size() - 1;
                    }
                    edges.expand();
                    edges.back().from = nodes.size() - 1;
                    edges.back().to = snp.pos - curr_pos + 1;
                } else {
                    assert(false);
                }
            }
            
#ifndef NDEBUG
            if(debug) {
                cerr << "Nodes:" << endl;
                for(size_t i = 0; i < nodes.size(); i++) {
                    const Node& node = nodes[i];
                    cerr << "\t" << i << "\t" << node.label << "\t" << node.value << endl;
                }
                cerr << endl;
                cerr << "Edges: " << endl;
                for(size_t i = 0; i < edges.size(); i++) {
                    const Edge& edge = edges[i];
                    cerr << "\t" << i << "\t" << edge.from << " --> " << edge.to << endl;
                }
                cerr << endl;
            }
#endif
            
            if(!isReverseDeterministic()) {
                reverseDeterminize(curr_pos > 0 ? curr_pos + 1 : 0);
                assert(isReverseDeterministic());
            }

            // Identify head
            index_t head_node = nodes.size();
            for(index_t i = 0; i < nodes.size(); i++) {
                if(nodes[i].label == 'Y') {
                    head_node = i;
                    break;
                }
            }
            assert_lt(head_node, nodes.size());
            index_t tail_node = lastNode; assert_lt(tail_node, nodes.size());
            
            // Update edges
            const index_t invalid = std::numeric_limits<index_t>::max();
            bool head_off = curr_pos > 0, tail_off = curr_pos + curr_len < jlen;
            for(index_t i = 0; i < edges.size(); i++) {
                index_t from = edges[i].from;
                from = from + num_nodes;
                if(head_off && edges[i].from > head_node) from -= 1;
                if(tail_off && edges[i].from > tail_node) from -= 1;
                if(head_off && edges[i].from == head_node) {
                    edges[i].from = invalid;
                } else {
                    edges[i].from = from;
                }
                
                index_t to = edges[i].to;
                to = to + num_nodes;
                if(head_off && edges[i].to > head_node) to -= 1;
                if(tail_off && edges[i].to > tail_node) to -= 1;
                if(tail_off && edges[i].to == tail_node) {
                    edges[i].to = invalid;
                } else {
                    edges[i].to = to;
                }
            }
            head_node = tail_node = invalid;
            // Also update lastNode
            if(!tail_off) {
                lastNode += num_nodes;
                if(head_off) lastNode -= 1;
            }

            // Connect head nodes with tail nodes in the previous automaton
            index_t num_head_nodes = 0;
            index_t tmp_num_edges = edges.size();
            if(head_off) {
                assert_gt(prev_tail_nodes.size(), 0);
                for(index_t i = 0; i < tmp_num_edges; i++) {
                    if(edges[i].from == head_node) {
                        num_head_nodes++;
                        for(index_t j = 0; j < prev_tail_nodes.size(); j++) {
                            edges.expand();
                            edges.back().from = prev_tail_nodes[j];
                            edges.back().to = edges[i].to;
                            assert_lt(edges.back().from, edges.back().to);
                        }
                    }
                }
            }
            
            // List tail nodes
            prev_tail_nodes.clear();
            if(tail_off) {
                for(index_t i = 0; i < tmp_num_edges; i++) {
                    if(edges[i].to == tail_node) {
                        prev_tail_nodes.push_back(edges[i].from);
                    }
                }
            }
            
            // Write nodes and edges
            index_t tmp_num_nodes = nodes.size();
            assert_gt(tmp_num_nodes, 2);
            if(head_off) tmp_num_nodes--;
            if(tail_off) tmp_num_nodes--;
            writeIndex<index_t>(rg_out_file, tmp_num_nodes, bigEndian);
            ASSERT_ONLY(index_t num_nodes_written = 0);
            for(index_t i = 0; i < nodes.size(); i++) {
                if(head_off && nodes[i].label == 'Y') continue;
                if(tail_off && nodes[i].label == 'Z') continue;
                nodes[i].write(rg_out_file, bigEndian);
                ASSERT_ONLY(num_nodes_written++);
            }
            assert_eq(tmp_num_nodes, num_nodes_written);
            tmp_num_edges = edges.size();
            assert_gt(tmp_num_edges, num_head_nodes + prev_tail_nodes.size());
            if(head_off) tmp_num_edges -= num_head_nodes;
            if(tail_off) tmp_num_edges -= prev_tail_nodes.size();
            writeIndex<index_t>(rg_out_file, tmp_num_edges, bigEndian);
            ASSERT_ONLY(index_t num_edges_written = 0);
            for(index_t i = 0; i < edges.size(); i++) {
                if(head_off && edges[i].from == head_node) continue;
                if(tail_off && edges[i].to == tail_node) continue;
                edges[i].write(rg_out_file, bigEndian);
                ASSERT_ONLY(num_edges_written++);
            }
            assert_eq(tmp_num_edges, num_edges_written);
            
            // Clear nodes and edges
            nodes.clear(); edges.clear();
            
            curr_pos += curr_len;
            num_nodes += tmp_num_nodes;
            num_edges += tmp_num_edges;
        }
        
        // Close out file handle
        rg_out_file.close();
        
        // Read all the nodes and edges
        ifstream rg_in_file(rg_fname.c_str(), ios::binary);
        if(!rg_in_file.good()) {
            cerr << "Could not open file for reading a reference graph: \"" << rg_fname << "\"" << endl;
            throw 1;
        }
        nodes.resizeExact(num_nodes); nodes.clear();
        edges.resizeExact(num_edges); edges.clear();
        while(!rg_in_file.eof()) {
            index_t tmp_num_nodes = readIndex<index_t>(rg_in_file, bigEndian);
            for(index_t i = 0; i < tmp_num_nodes; i++) {
                nodes.expand();
                nodes.back().read(rg_in_file, bigEndian);
            }
            index_t tmp_num_edges = readIndex<index_t>(rg_in_file, bigEndian);
            for(index_t i = 0; i < tmp_num_edges; i++) {
                edges.expand();
                edges.back().read(rg_in_file, bigEndian);
            }
            
            if(nodes.size() >= num_nodes) {
                assert_eq(nodes.size(), num_nodes);
                assert_eq(edges.size(), num_edges);
                break;
            }
        }
        rg_in_file.close();
        std::remove(rg_fname.c_str());
    } else { // this is memory-consuming, but simple to implement
        index_t num_predicted_nodes = (index_t)(jlen * 1.2);
        nodes.reserveExact(num_predicted_nodes);
        edges.reserveExact(num_predicted_nodes);
        
        // Created head node
        nodes.expand();
        nodes.back().label = 'Y';
        nodes.back().value = 0;
        // Create nodes and edges corresponding to a reference genome
        for(size_t i = 0; i < s.length(); i++) {
            nodes.expand();
            nodes.back().label = "ACGT"[(int)s[i]];
            nodes.back().value = i;
            
            assert_geq(nodes.size(), 2);
            edges.expand();
            edges.back().from = nodes.size() - 2;
            edges.back().to = nodes.size() - 1;
        }
        
        // Create tail node
        nodes.expand();
        nodes.back().label = 'Z';
        nodes.back().value = s.length();
        lastNode = nodes.size() - 1;
        edges.expand();
        edges.back().from = nodes.size() - 2;
        edges.back().to = nodes.size() - 1;
        
        // Create nodes and edges for SNPs
        for(size_t i = 0; i < snps.size(); i++) {
            const SNP<index_t>& snp = snps[i];
            if(snp.type == SNP_SGL) {
                assert_eq(snp.len, 1);
                nodes.expand();
                assert_lt(snp.seq, 4);
                nodes.back().label = snp.seq;
                nodes.back().value = nodes.size();
                
                edges.expand();
                edges.back().from = snp.pos;
                edges.back().to = nodes.size() - 1;
                
                edges.expand();
                edges.back().from = nodes.size() - 1;
                edges.back().to = snp.pos + 2;
            } else if(snp.type == SNP_DEL) {
                assert_gt(snp.len, 0);
                edges.expand();
                edges.back().from = snp.pos;
                edges.back().to = snp.pos + snp.len + 1;
            } else if(snp.type == SNP_INS) {
                assert_gt(snp.len, 0);
                for(size_t j = 0; j < snp.len; j++) {
                    uint64_t bp = snp.seq >> ((snp.len - j - 1) << 1);
                    bp &= 0x3;
                    char ch = "ACGT"[bp];
                    nodes.expand();
                    nodes.back().label = ch;
                    nodes.back().value = nodes.size();
                    
                    edges.expand();
                    edges.back().from = (j == 0 ? snp.pos : nodes.size() - 2);
                    edges.back().to = nodes.size() - 1;
                }
                edges.expand();
                edges.back().from = nodes.size() - 1;
                edges.back().to = snp.pos + 1;
            } else {
                assert(false);
            }
        }
    
        if(!isReverseDeterministic()) {
            cerr << "\tis not reverse-deterministic, so reverse-determinize..." << endl;
            reverseDeterminize();
            assert(isReverseDeterministic());
        }
    }
}

template <typename index_t>
pair<index_t, index_t> RefGraph<index_t>::findEdges(index_t node, bool from) {
    pair<index_t, index_t> range(0, 0);
    assert_gt(edges.size(), 0);
    
    // Find lower bound
    index_t low = 0, high = edges.size() - 1;
    index_t temp;
    while(low < high) {
        index_t mid = low + (high - low) / 2;
        temp = (from ? edges[mid].from : edges[mid].to);
        if(node == temp) {
            high = mid;
        } else if(node < temp) {
            if(mid == 0) {
                return pair<index_t, index_t>(0, 0);
            }
            
            high = mid - 1;
        } else {
            low = mid + 1;
        }
    }
    temp = (from ? edges[low].from : edges[low].to);
    if(node == temp) {
        range.first = low;
    } else {
        return range;
    }
    
    // Find upper bound
    high = edges.size() - 1;
    while(low < high)
    {
        index_t mid = low + (high - low + 1) / 2;
        temp = (from ? edges[mid].from : edges[mid].to);
        if(node == temp) {
            low = mid;
        } else {
            assert_lt(node, temp);
            high = mid - 1;
        }
    }
#ifndef NDEBUG
    temp = (from ? edges[high].from : edges[high].to);
    assert_eq(node, temp);
#endif
    range.second = high + 1;
    return range;
}

template <typename index_t>
bool RefGraph<index_t>::isReverseDeterministic()
{
    if(edges.size() <= 0) return true;
    
    // Sort edges by "to" nodes
    sortEdgesTo();
    
    index_t curr_to = edges.front().to;
    EList<bool> seen; seen.resize(4); seen.fillZero();
    for(index_t i = 1; i < edges.size(); i++) {
        index_t from = edges[i].from;
        assert_lt(from, nodes.size());
        char nt = nodes[from].label;
        nt = asc2dna[(int)nt];
        assert_lt(nt, seen.size());
        if(curr_to != edges[i].to) {
            curr_to = edges[i].to;
            seen.fillZero();
            seen[nt] = true;
        } else {
            if(seen[nt]) return false;
            seen[nt] = true;
        }
    }
    
    return true;
}


template <typename index_t>
void RefGraph<index_t>::reverseDeterminize(index_t lastNode_add)
{
    EList<CompositeNode> cnodes; cnodes.ensure(nodes.size());
    map<basic_string<index_t>, index_t> cnode_map;
    deque<index_t> active_cnodes;
    EList<CompositeEdge> cedges; cedges.ensure(edges.size());
    
    // Start from the final node ('Z')
    assert_lt(lastNode, nodes.size());
    const Node& last_node = nodes[lastNode];
    cnodes.expand();
    cnodes.back().reset();
    cnodes.back().label = last_node.label;
    cnodes.back().value = last_node.value;
    cnodes.back().backbone = true;
    cnodes.back().nodes.push_back(lastNode);
    active_cnodes.push_back(0);
    cnode_map[cnodes.back().nodes] = 0;
    
    sortEdgesTo();
  
    index_t firstNode = 0; // Y -> ... -> Z
    EList<index_t> predecessors;
    while(!active_cnodes.empty()) {
        index_t cnode_id = active_cnodes.front(); active_cnodes.pop_front();
        assert_lt(cnode_id, cnodes.size());
        CompositeNode& cnode = cnodes[cnode_id];
        
        // Find predecessors of this composite node
        predecessors.clear();
        for(size_t i = 0; i < cnode.nodes.size(); i++) {
            index_t node_id = cnode.nodes[i];
            pair<index_t, index_t> edge_range = findEdgesTo(node_id);
            assert_leq(edge_range.first, edge_range.second);
            assert_leq(edge_range.second, edges.size());
            for(index_t j = edge_range.first; j < edge_range.second; j++) {
                assert_eq(edges[j].to, node_id);
                predecessors.push_back(edges[j].from);
            }
        }
        
        if(predecessors.size() >= 2) {
            // Remove redundant nodes
            predecessors.sort();
            index_t new_size = unique(predecessors.begin(), predecessors.end()) - predecessors.begin();
            predecessors.resize(new_size);
            
            // Create composite nodes by labels
            stable_sort(predecessors.begin(), predecessors.end(), TempNodeLabelCmp(nodes));
        }

        for(size_t i = 0; i < predecessors.size();) {
            index_t node_id = predecessors[i];
            assert_lt(node_id, nodes.size());
            const Node& node = nodes[node_id]; i++;
            
            cnodes.expand();
            cnodes.back().reset();
            cnodes.back().label = node.label;
            cnodes.back().value = node.value;
            cnodes.back().nodes.push_back(node_id);
            cnodes.back().potential = node.value < (lastNode + lastNode_add);
            
            if(node.label == 'Y' && firstNode == 0) {
                firstNode = cnodes.size() - 1;
                cnodes.back().backbone = true;
            }
            
            while(i < predecessors.size()) {
                index_t next_node_id = predecessors[i];
                assert_lt(next_node_id, nodes.size());
                const Node& next_node = nodes[next_node_id];
                if(next_node.label != node.label) break;
                cnodes.back().nodes.push_back(next_node_id);

                if((cnode.value < (lastNode + lastNode_add)) != (next_node.value < (lastNode + lastNode_add))) {
                    cnode.value = min(cnode.value, next_node.value);
                } else {
                    cnode.value = max(cnode.value, next_node.value);
                }
                cnode.potential = cnode.value < (lastNode + lastNode_add);
                i++;
            }
            
            // Create edges from this new composite node to current composite node
            typename map<basic_string<index_t>, index_t>::iterator existing = cnode_map.find(cnodes.back().nodes);
            if(existing == cnode_map.end()) {
                cnode_map[cnodes.back().nodes] = cnodes.size() - 1;
                active_cnodes.push_back(cnodes.size() - 1);
                cedges.push_back(CompositeEdge(cnodes.size() - 1, cnode_id));
            } else {
                cnodes.pop_back();
                cedges.push_back(CompositeEdge((*existing).second, cnode_id));
            }
            
            // Increment indegree
            cnode.id++;
        }
    }
    
    // Specify backbone nodes
    // Interchange from and to
    for(index_t i = 0; i < cedges.size(); i++) {
        index_t tmp = cedges[i].from;
        cedges[i].from = cedges[i].to;
        cedges[i].to = tmp;
    }
    sort(cedges.begin(), cedges.end());
    active_cnodes.push_back(0);
    while(!active_cnodes.empty()) {
        index_t cnode_id = active_cnodes.front(); active_cnodes.pop_front();
        assert_lt(cnode_id, cnodes.size());
        const CompositeNode& cnode = cnodes[cnode_id];
        index_t i = cedges.bsearchLoBound(CompositeEdge(cnode_id, 0));
        while(i < cedges.size()) {
            assert_geq(cedges[i].from, cnode_id);
            if(cedges[i].from != cnode_id) break;
            index_t predecessor_cnode_id = cedges[i].to;
            assert_lt(predecessor_cnode_id, cnodes.size());
            CompositeNode& predecessor_cnode = cnodes[predecessor_cnode_id];
            if(predecessor_cnode.potential && cnode.value == predecessor_cnode.value + 1) {
                predecessor_cnode.backbone = true;
                predecessor_cnode.potential = false;
                active_cnodes.push_back(predecessor_cnode_id);
                break;
            }
            i++;
        }
    }
    // Restore from and to by interchanging them
    for(index_t i = 0; i < cedges.size(); i++) {
        index_t tmp = cedges[i].from;
        cedges[i].from = cedges[i].to;
        cedges[i].to = tmp;
    }
    
    // Create new nodes
    lastNode = 0; // Invalidate lastNode
    nodes.resizeExact(cnodes.size()); nodes.clear();
    assert_neq(firstNode, 0);
    assert_lt(firstNode, cnodes.size());
    CompositeNode& first_node = cnodes[firstNode];
    first_node.id = 0;
    nodes.expand();
    nodes.back() = first_node.getNode();
    active_cnodes.push_back(firstNode);    
    sort(cedges.begin(), cedges.end());
    while(!active_cnodes.empty()) {
        index_t cnode_id = active_cnodes.front(); active_cnodes.pop_front();
        assert_lt(cnode_id, cnodes.size());
        index_t i = cedges.bsearchLoBound(CompositeEdge(cnode_id, 0));
        while(i < cedges.size()) {
            assert_geq(cedges[i].from, cnode_id);
            if(cedges[i].from != cnode_id) break;
            index_t successor_cnode_id = cedges[i].to;
            assert_lt(successor_cnode_id, cnodes.size());
            CompositeNode& successor_cnode = cnodes[successor_cnode_id];
            assert_gt(successor_cnode.id, 0);
            successor_cnode.id--;
            if(successor_cnode.id == 0) {
                active_cnodes.push_back(successor_cnode_id);
                successor_cnode.id = nodes.size();
                nodes.expand();
                nodes.back() = successor_cnode.getNode();
                if(nodes.back().label == 'Z') {
                    assert_eq(lastNode, 0);
                    assert_gt(nodes.size(), 1);
                    lastNode = nodes.size() - 1;
                }
            }
            i++;
        }
    }
    
    // Create new edges
    edges.resizeExact(cedges.size()); edges.clear();
    for(index_t i = 0; i < cedges.size(); i++) {
        const CompositeEdge& edge = cedges[i];
        edges.expand();
        edges.back() = edge.getEdge(cnodes);
    }
    sortEdgesFrom();
    
#ifndef NDEBUG
    if(debug) {
        cerr << "Nodes:" << endl;
        for(size_t i = 0; i < nodes.size(); i++) {
            const Node& node = nodes[i];
            cerr << "\t" << i << "\t" << node.label << "\t" << node.value << (node.backbone ? "\tbackbone" : "") << endl;
        }
        cerr << endl;
        cerr << "Edges: " << endl;
        for(size_t i = 0; i < edges.size(); i++) {
            const Edge& edge = edges[i];
            cerr << "\t" << i << "\t" << edge.from << " --> " << edge.to << endl;
        }
        cerr << endl;
    }
#endif
}

static const uint8_t WORD_BITS = sizeof(TIndexOffU) * 8;

//--------------------------------------------------------------------------

template <typename index_t>
class PathGraph {
public:
    struct PathNode {
        index_t                from;
        index_t                to;
        pair<index_t, index_t> key;
        
        void setSorted()      { to = from; }
        bool isSorted() const { return to == from; }
        
        index_t value() const { return to; }
        index_t outdegree() const { return key.first; }
<<<<<<< HEAD
        
        /*
        bool  isBackbone() const {
            return (key.first & (((index_t)1) << (WORD_BITS - 1)));
        }
        void  setBackbone() {
            key.first |= ((index_t)1) << (WORD_BITS - 1);
        }
         */
=======
>>>>>>> 49af6c7b
        
        bool operator< (const PathNode& o) const {
            return key < o.key;
        };
    };
    
    struct PathNodeFromCmp {
        bool operator() (const PathNode& a, const PathNode& b) const {
            return a.from < b.from;
        }
    };
    
    struct PathEdge {
        index_t from;
        index_t ranking;
        char    label;
        
        PathEdge() { reset(); }
        
        PathEdge(index_t from_, index_t ranking_, char label_) : from(from_), ranking(ranking_), label(label_) {}
        
        void reset() {
            from = 0;
            ranking = 0;
            label = 0;
        }
        
        bool operator< (const PathEdge& o) const {
            return label < o.label || (label == o.label && ranking < o.ranking);
        };
    };
    
    struct PathEdgeFromCmp {
        bool operator() (const PathEdge& a, const PathEdge& b) const {
            return a.from < b.from || (a.from == b.from && a.ranking < b.ranking);
        }
    };
    
    struct PathEdgeToCmp {
        bool operator() (const PathEdge& a, const PathEdge& b) const {
            return a.ranking < b.ranking;
        }
    };
    
public:
    // Create a new graph in which paths are represented using nodes
    PathGraph(RefGraph<index_t>& parent);
    
    // Construct a next 2^(j+1) path graph from a 2^j path graph
    PathGraph(PathGraph<index_t>& previous);
    
    ~PathGraph() {}
    
    void printInfo();
    
    bool IsSorted() const { return status != sorted; }
    bool repOk() const { return status != ok; }
    
    
    // status must be sorted. Calling this invalidates parent and
    // sets status to ready.
    // Writes outdegree to PathNode.key.second, value to PathNode.to, and
    // predecessor labels to PathNode.key.first.
    // Restores the labels of parent.
    bool generateEdges(RefGraph<index_t>& parent, index_t ftabChars = 10);vadvvvasd
    
    index_t getNumNodes() const { return nodes.size(); }
    index_t getNumEdges() const { return edges.size(); }

    //
<<<<<<< HEAD
    bool nextRow(int& gbwtChar, int& F, int& M, index_t& pos) {asdvsdvasd
=======
    bool nextRow(int& gbwtChar, int& F, int& M, index_t& pos) {
>>>>>>> 49af6c7b
        if(report_node_idx >= nodes.size()) return false;
        bool firstOutEdge = false;
        if(report_edge_range.first >= report_edge_range.second) {
            report_edge_range = getEdges(report_node_idx, false /* from? */);
            firstOutEdge = true;
            if(report_node_idx == 0) {
                report_M = pair<index_t, index_t>(0, 0);
            }
        }
        assert_lt(report_edge_range.first, report_edge_range.second);
        assert_lt(report_edge_range.first, edges.size());
        const PathEdge& edge = edges[report_edge_range.first];
        gbwtChar = edge.label;
        if(gbwtChar == 'Y') gbwtChar = 'Z';
        assert_lt(report_node_idx, nodes.size());
        const PathNode& node = nodes[report_node_idx];
        pos = node.to;
        F = (firstOutEdge ? 1 : 0);
<<<<<<< HEAD
=======

>>>>>>> 49af6c7b
        report_edge_range.first++;
        if(report_edge_range.first >= report_edge_range.second) {
            report_node_idx++;
        }
        assert_lt(report_M.first, nodes.size());
        M = (report_M.second == 0 ? 1 : 0);
        report_M.second++;
        if(report_M.second >= nodes[report_M.first].key.first) {
            report_M.first++;
            report_M.second = 0;
        }
        return true;
    }

    //
<<<<<<< HEAD
    index_t nextFLocation() {dvasdvasdvsdav
=======
    index_t nextFLocation() {
    	return 0;
>>>>>>> 49af6c7b
        if(report_F_node_idx >= nodes.size()) return std::numeric_limits<index_t>::max();
        index_t ret = report_F_location;
        pair<index_t, index_t> edge_range = getEdges(report_F_node_idx, false /* from? */);
        report_F_node_idx++;
        assert_lt(edge_range.first, edge_range.second);
        report_F_location += (edge_range.second - edge_range.first);
        return ret;
    }

private:
    void      createPathNode(const PathNode& left, const PathNode& right);
    void      mergeAllNodes(PathGraph& previous);
    void      mergeUpdateRank();
    pair<index_t, index_t> nextMaximalSet(pair<index_t, index_t> node_range);
<<<<<<< HEAD
    
    void sortByKey() { sort(nodes.begin(), nodes.end()); } // by keyavadsvasdvsdav

    // Can create an index by using key.second in PathNodes.
    void sortByFrom(bool create_index = true);vsdavsdavadsv
    pair<index_t, index_t> getNodesFrom(index_t node);        // Use sortByFrom(true) first.
    pair<index_t, index_t> getNextRange(pair<index_t, index_t> range);  // Use sortByFrom() first.
=======
>>>>>>> 49af6c7b

    void sortEdges() { sort(edges.begin(), edges.end()); } // by (from.label, to.rank)asdvsdavasdv
    void sortEdgesFrom() {asdvsdavsd
        sort(edges.begin(), edges.end(), PathEdgeFromCmp());
    }
    void sortEdgesTo(bool create_index = false) {asdvasdvsdvasd
        sort(edges.begin(), edges.end(), PathEdgeToCmp());
        status = error;
        
        if(create_index) {
            for(PathNode* node = nodes.begin(); node != nodes.end(); node++) {
                node->key.second = 0;
            }
            for(PathEdge* edge = edges.begin(); edge != edges.end(); edge++) {
                nodes[edge->ranking].key.second++;
            }
            for(index_t i = 1; i < nodes.size(); i++) {
                nodes[i].key.second += nodes[i - 1].key.second;
            }
        }
    }
    
private:
    // status must be ready.
    EList<pair<index_t, index_t> >* getSamples(index_t sample_rate, index_t& max_sample, const RefGraph<index_t>& base);sdavsdvasdvsdavasd
    
    EList<PathNode> nodes;
    EList<PathNode> new_nodes;
    EList<PathEdge> edges;
    index_t         ranks;
    index_t         max_label;  // Node label of initial nodes.
    index_t         temp_nodes; // Total number of nodes created before sorting.
    
    index_t         generation; // Sorted by paths of length 2^generation.
    
    enum status_t { error, ok, sorted, ready, edges_sorted } status;
    bool            has_stabilized;  // The number of nodes will probably not explode in subsequent doublings.
    
    // For reporting GBWT char, F, and M values
    index_t                report_node_idx;
    pair<index_t, index_t> report_edge_range;
    pair<index_t, index_t> report_M;
    // For reporting location in F corresponding to 1 bit in M
    index_t                report_F_node_idx;
    index_t                report_F_location;
    
    // Can create an index by using key.second in PathNodes.
    // If the graph is not ready, its status becomes error.
    // Sorting edges by from actually sorts them by (from, to).
    void      sortEdges(bool by_from, bool create_index);
    pair<index_t, index_t> getEdges(index_t node, bool by_from); // Create index first.
    
    // following variables are for debugging purposes
#ifndef NDEBUG
    bool               debug;
#endif
    
    EList<char>        bwt_string;
    EList<char>        F_array;
    EList<char>        M_array;
    EList<index_t>     bwt_counts;
    
    // brute-force implementations
    index_t select(const EList<char>& array, index_t p, char c) {
        if(p <= 0) return 0;
        for(index_t i = 0; i < array.size(); i++) {
            if(array[i] == c) {
                assert_gt(p, 0);
                p--;
                if(p == 0)
                    return i;
            }
        }
        return array.size();
    }
    
    index_t select1(const EList<char>& array, index_t p) {
        return select(array, p, 1);
    }
    
    index_t rank(const EList<char>& array, index_t p, char c) {
        index_t count = 0;
        assert_lt(p, array.size());
        for(index_t i = 0; i <= p; i++) {
            if(array[i] == c)
                count++;
        }
        return count;
    }
    
    index_t rank1(const EList<char>& array, index_t p) {
        return rank(array, p, 1);
    }
    
    // for debugging purposes
#ifndef NDEBUG
public: EList<pair<index_t, index_t> > ftab;
#endif
};

//Creates an initial PathGRaph from the RefGraph
//All nodes begin as unsorted nodes
template <typename index_t>
PathGraph<index_t>::PathGraph(RefGraph<index_t>& base) :
ranks(0), max_label('Z'), temp_nodes(0), generation(0),
status(error), has_stabilized(false),
report_node_idx(0), report_edge_range(pair<index_t, index_t>(0, 0)), report_M(pair<index_t, index_t>(0, 0)),
report_F_node_idx(0), report_F_location(0)
{
    if(!base.repOk()) return;

#ifndef NDEBUG
    debug = base.nodes.size() <= 20;
#endif

    // Create a path node per edge with a key set to from node's label
    temp_nodes = base.edges.size() + 1;
    nodes.reserveExact(temp_nodes);
    for(index_t i = 0; i < base.edges.size(); i++) {
        const typename RefGraph<index_t>::Edge& e = base.edges[i];
        nodes.expand();
        nodes.back().from = e.from;
        nodes.back().to = e.to;
        nodes.back().key = pair<index_t, index_t>(base.nodes[e.from].label, 0);
    }
    // Final node.
    assert_lt(base.lastNode, base.nodes.size());
    assert_eq(base.nodes[base.lastNode].label, 'Z');
    nodes.expand();
    nodes.back().from = nodes.back().to = base.lastNode;
    nodes.back().key = pair<index_t, index_t>('Z', 0);
<<<<<<< HEAD
   
=======

>>>>>>> 49af6c7b
    status = ok;

    sort(nodes.begin(), nodes.end()); // this should be changed into buckets

    mergeUpdateRank();
}

//creates a new PathGraph that is 2^(i+1) sorted from one that is 2^i sorted.
//does so by:
//merging unsorted nodes using a hash join
//sorting the newly made nodes
//merging all nodes together
//updating ranks and adding nodes that become sorted to sorted.
template <typename index_t>
PathGraph<index_t>::PathGraph(PathGraph<index_t>& previous) :
ranks(0), max_label(previous.max_label), temp_nodes(0), generation(previous.generation + 1),
status(error), has_stabilized(false),
report_node_idx(0), report_edge_range(pair<index_t, index_t>(0, 0)), report_M(pair<index_t, index_t>(0, 0)),
report_F_node_idx(0), report_F_location(0)
{

    if(previous.status != ok) {
        return;
	}

#ifndef NDEBUG
    debug = previous.debug;
#endif

// Create hash table for unsorted nodes
	index_t num_unsorted = previous.nodes.size() - previous.ranks;
	index_t table_size = num_unsorted + num_unsorted / 2;
	index_t hash;

	// Initialize array to be used for hash table
	cerr << "Allocating size " << table_size << " array..." << endl;
	EList<PathNode, 1> * nodes_table;
	nodes_table = new EList<PathNode,1> [table_size];

	// Populate hash table
	cerr << "Populating the hash table..." << endl;
	for(index_t i = 0; i < previous.nodes.size(); i++) {
		if(!previous.nodes[i].isSorted()){
			hash = previous.nodes[i].to % table_size;
			nodes_table[hash].push_back(previous.nodes[i]);
		}
	}


// Query against hash table
	cerr << "Querying all nodes against hash table..." << endl;
    new_nodes.resizeExact(table_size); //better heuristic???
    new_nodes.clear();

	// Create combined nodes
    for(index_t i = 0; i < previous.nodes.size(); i++) {
		hash = previous.nodes[i].from % table_size;
	    for(index_t j = 0; j < nodes_table[hash].size(); j++) {
			if(previous.nodes[i].from == nodes_table[hash].get(j).to) {
            	createPathNode(nodes_table[hash].get(j), previous.nodes[i]);
     	   	}
    	}
	}
	delete[] nodes_table;

    temp_nodes = new_nodes.size() + previous.nodes.size();
	status = ok;

	cerr << "Sorting new nodes..." << endl;
    sort(new_nodes.begin(), new_nodes.end());

    cerr << "Merging new nodes into previous.nodes..." << endl;
    mergeAllNodes(previous);
	
    cerr << "Pruning and updating ranks..." << endl;
    mergeUpdateRank();

    if(previous.has_stabilized || (generation >= 11 || ranks >= 0.8 * new_nodes.size())) {
        has_stabilized = true;
    }
}

template <typename index_t>
void PathGraph<index_t>::printInfo()
{
    cerr << "Generation " << generation
         << " (" << temp_nodes << " -> " << nodes.size() << " nodes, "
         << ranks << " ranks)" << endl;
}

//--------------------------------------------------------------------------
template <typename index_t>
bool PathGraph<index_t>::generateEdges(RefGraph<index_t>& base, index_t ftabChars)
{
    if(status != sorted)
        return false;
    
    sortByFrom(false);
    base.sortEdgesTo();
    
    // Create edges (from, to) as (from.from, to = rank(to))
    pair<index_t, index_t> pn_range = getNextRange(pair<index_t, index_t>(0, 0));
    pair<index_t, index_t> ge_range = base.getNextEdgeRange(pair<index_t, index_t>(0, 0), false /* from? */);
    edges.resizeExact(nodes.size() + nodes.size() / 4); edges.clear();
    while(pn_range.first < pn_range.second && ge_range.first < ge_range.second) {
        if(nodes[pn_range.first].from == base.edges[ge_range.first].to) {
            for(index_t node = pn_range.first; node < pn_range.second; node++) {
                for(index_t edge = ge_range.first; edge < ge_range.second; edge++) {
                    index_t from = base.edges[edge].from;
                    edges.push_back(PathEdge(from, nodes[node].key.first, base.nodes[from].label));
                }
            }
            pn_range = getNextRange(pn_range);
            ge_range = base.getNextEdgeRange(ge_range, false);
        } else if(nodes[pn_range.first].from < base.edges[ge_range.first].to) {
            pn_range = getNextRange(pn_range);
        } else {
            ge_range = base.getNextEdgeRange(ge_range, false);
        }
    }
    
#ifndef NDEBUG
    if(debug) {
        cerr << "just after creating path edges" << endl;
        cerr << "Ref edges" << endl;
        for(size_t i = 0; i < base.edges.size(); i++) {
            const typename RefGraph<index_t>::Edge& edge = base.edges[i];
            cerr << "\t" << i << "\t" << edge.from << " --> " << edge.to << endl;
        }
        
        cerr << "Path nodes" << endl;
        for(size_t i = 0; i < nodes.size(); i++) {
            const PathNode& node = nodes[i];
            cerr << "\t" << i << "\t(" << node.key.first << ", " << node.key.second << ")\t"
            << node.from << " --> " << node.to << endl;
        }
        
        cerr << "Path edges" << endl;
        for(size_t i = 0; i < edges.size(); i++) {
            const PathEdge& edge = edges[i];
            cerr << "\t" << i << "\tfrom: " << edge.from << "\tranking: " << edge.ranking << "\t" << edge.label << endl;
        }
    }
#endif
    
    sortByKey(); // Restore correct node order
    sortEdges(); // Sort edges by (from.label, to.rank)
    
#ifndef NDEBUG
    if(debug) {
        cerr << "after sorting nodes by ranking and edges by label and ranking" << endl;
        cerr << "Path nodes" << endl;
        for(size_t i = 0; i < nodes.size(); i++) {
            const PathNode& node = nodes[i];
            cerr << "\t" << i << "\t(" << node.key.first << ", " << node.key.second << ")\t"
                 << node.from << " --> " << node.to << endl;
        }
        
        cerr << "Path edges" << endl;
        for(size_t i = 0; i < edges.size(); i++) {
            const PathEdge& edge = edges[i];
            cerr << "\t" << i << "\tfrom: " << edge.from << "\tranking: " << edge.ranking << "\t" << edge.label << endl;
        }
    }
#endif
    
    // Sets PathNode.to = GraphNode.value and PathNode.key.first to outdegree
    // Replaces (from.from, to) with (from, to)
    PathNode* node = nodes.begin(); node->key.first = 0;
    PathEdge* edge = edges.begin();
    while(node != nodes.end() && edge != edges.end()) {
        if(edge->from == node->from) {
            edge->from = node - nodes.begin(); edge++;
            node->key.first++;
        } else {
            node->to = base.nodes[node->from].value;
            node++; node->key.first = 0;
        }
    }
    if(node != nodes.end()) {
        node->to = base.nodes[node->from].value;
    }
    
    // Remove 'Y' node
    assert_gt(nodes.size(), 2);
    nodes.back().key.first = nodes[nodes.size() - 2].key.first;
    nodes[nodes.size() - 2] = nodes.back();
    nodes.pop_back();
    // Adjust edges accordingly
    for(size_t i = 0; i < edges.size(); i++) {
        PathEdge& edge = edges[i];
        if(edge.label == 'Y') {
            edge.label = 'Z';
        } else if(edge.ranking >= nodes.size()) {
            assert_eq(edge.ranking, nodes.size());
            edge.ranking -= 1;
        }
    }
    
#ifndef NDEBUG
    if(debug) {
        cerr << "Path nodes" << endl;
        for(size_t i = 0; i < nodes.size(); i++) {
            const PathNode& node = nodes[i];
            cerr << "\t" << i << "\t(" << node.key.first << ", " << node.key.second << ")\t"
            << node.from << " --> " << node.to << endl;
        }
        
        cerr << "Path edges" << endl;
        for(size_t i = 0; i < edges.size(); i++) {
            const PathEdge& edge = edges[i];
            cerr << "\t" << i << "\tfrom: " << edge.from << "\tranking: " << edge.ranking << "\t" << edge.label << endl;
        }
    }
#endif
    
    sortEdgesTo(true);
    status = ready;
    
    // daehwan - for debugging purposes
    // return true;
    
    bwt_string.clear();
    F_array.clear();
    M_array.clear();
    bwt_counts.resizeExact(5); bwt_counts.fillZero();
    for(index_t node = 0; node < nodes.size(); node++) {
        pair<index_t, index_t> edge_range = getEdges(node, false /* from? */);
        for(index_t i = edge_range.first; i < edge_range.second; i++) {
            assert_lt(i, edges.size());
            char label = edges[i].label;
            if(label == 'Y') {
                label = 'Z';
            }
            bwt_string.push_back(label);
            F_array.push_back(i == edge_range.first ? 1 : 0);
            
            if(label != 'Z') {
                char nt = asc2dna[(int)label];
                assert_lt(nt + 1, bwt_counts.size());
                bwt_counts[nt + 1]++;
            }
        }
        for(index_t i = 0; i < nodes[node].key.first; i++) {
            M_array.push_back(i == 0 ? 1 : 0);
        }
    }
    assert_gt(bwt_string.size(), 0);
    assert_eq(bwt_string.size(), F_array.size());
    assert_eq(bwt_string.size(), M_array.size());
    
    for(size_t i = 0; i < bwt_counts.size(); i++) {
        if(i > 0) bwt_counts[i] += bwt_counts[i - 1];
    }
 
#ifndef NDEBUG
    if(debug) {
        cerr << "Path nodes (final)" << endl;
        for(size_t i = 0; i < nodes.size(); i++) {
            const PathNode& node = nodes[i];
            cerr << "\t" << i << "\t(" << node.key.first << ", " << node.key.second << ")\t"
            << node.from << " --> " << node.to << endl;
        }
        
        cerr << "Path edges (final)" << endl;
        for(size_t i = 0; i < edges.size(); i++) {
            const PathEdge& edge = edges[i];
            cerr << "\t" << i << "\tfrom: " << edge.from << "\tranking: " << edge.ranking << "\t" << edge.label << endl;
        }
    
        cerr << "i\tBWT\tF\tM" << endl;
        for(index_t i = 0; i < bwt_string.size(); i++) {
            cerr << i << "\t" << bwt_string[i] << "\t"  // BWT char
            << (int)F_array[i] << "\t"             // F bit value
            << (int)M_array[i] << endl;            // M bit value
        }
        
        for(size_t i = 0; i < bwt_counts.size(); i++) {
            cerr << i << "\t" << bwt_counts[i] << endl;
        }
    }
#endif
    
    // Test searches, based on paper_example
#if 0
    EList<string> queries;  EList<index_t> answers;
#   if 0
#      if 1
    queries.push_back("GACGT"); answers.push_back(9);
    queries.push_back("GATGT"); answers.push_back(9);
    queries.push_back("GACT");  answers.push_back(9);
    queries.push_back("ATGT");  answers.push_back(4);
    queries.push_back("GTAC");  answers.push_back(10);
    queries.push_back("ACTG");  answers.push_back(3);
#      else
    // rs55902548, at 402, ref, alt, unknown alt
    // queries.push_back("GGCAGCTCCCATGGGTACACACTGGGCCCAGAACTGGGATGGAGGATGCA");
    queries.push_back("GGCAGCTCCCATGGGTACACACTGGTCCCAGAACTGGGATGGAGGATGCA");
    // queries.push_back("GGCAGCTCCCATGGGTACACACTGGACCCAGAACTGGGATGGAGGATGCA");
    
    // rs5759268, at 926787, ref, alt, unknown alt
    // queries.push_back("AAATTGCTCAGCCTTGTGCTGTGCACACCTGGTTCTCTTTCCAGTGTTAT");
    // queries.push_back("AAATTGCTCAGCCTTGTGCTGTGCATACCTGGTTCTCTTTCCAGTGTTAT");
    // queries.push_back("AAATTGCTCAGCCTTGTGCTGTGCAGACCTGGTTCTCTTTCCAGTGTTAT");
#      endif
    
    for(size_t q = 0; q < queries.size(); q++) {
        const string& query = queries[q];
        assert_gt(query.length(), 0);
        index_t top = 0, bot = nodes.size();
        cerr << "Aligning " << query <<  endl;
        
        for(size_t i = 0; i < query.length(); i++) {
            if(top >= bot) break;
            
            int nt = query[query.length() - i - 1];
            nt = asc2dna[nt];
            assert_lt(nt, 4);
            cerr << "\t" << i << ": " << "ACGT"[nt] << endl;
            cerr << "\t\tnode range: [" << top << ", " << bot << ")" << endl;
            
            top = select1(F_array, top + 1);
            bot = select1(F_array, bot + 1);
            cerr << "\t\tBWT range: [" << top << ", " << bot << ")" << endl;
            
            top = bwt_counts[(int)nt] + (top <= 0 ? 0 : rank(bwt_string, top - 1, "ACGT"[nt]));
            bot = bwt_counts[(int)nt] + rank(bwt_string, bot - 1, "ACGT"[nt]);
            cerr << "\t\tLF BWT range: [" << top << ", " << bot << ")" << endl;
            
            top = rank1(M_array, top) - 1;
            bot = rank1(M_array, bot - 1);
            cerr << "\t\tnode range: [" << top << ", " << bot << ")" << endl;
        }
        // assert_eq(top, answers[q]);
        cerr << "finished... ";
        if(top < bot && top < nodes.size()) {
            index_t pos = nodes[top].to;
            index_t gpos = pos;
            const EList<RefRecord>& szs = base.szs;
            for(index_t i = 0; i < szs.size(); i++) {
                gpos += szs[i].off;
                if(pos < szs[i].len) break;
                pos -= szs[i].len;
            }
            
            cerr << "being aligned at " << gpos;
        }
        cerr << endl << endl;
    }
#   endif
    
    // See inconsistencies between F and M arrays
#   if 1
    cerr << endl << endl;
    EList<index_t> tmp_F;
    for(index_t i = 0; i < F_array.size(); i++) {
        if(F_array[i] == 1) tmp_F.push_back(i);
    }
    
    EList<index_t> tmp_M;
    for(index_t i = 0; i < M_array.size(); i++) {
        if(M_array[i] == 1) tmp_M.push_back(i);
    }
    
    index_t max_diff = 0;
    assert_eq(tmp_F.size(), tmp_M.size());
    for(index_t i = 0; i < tmp_F.size(); i++) {
        index_t diff = (tmp_F[i] >= tmp_M[i] ? tmp_F[i] - tmp_M[i] : tmp_M[i] - tmp_F[i]);
        if(diff > max_diff) {
            max_diff = diff;
            cerr << i << "\tdiff: " << max_diff << "\t" << (tmp_F[i] >= tmp_M[i] ? "+" : "-") << endl;
        }
    }
    cerr << "Final: " << tmp_F.back() << " vs. " << tmp_M.back() << endl;
#   endif
    
#endif
    
#ifndef NDEBUG
    // Ftab
    if(ftabChars <= 6) {
        index_t ftabLen = 1 << (ftabChars << 1);
        ftab.resize(ftabLen);
        for(index_t i = 0; i < ftabLen; i++) {
            index_t q = i;
            index_t top = 0, bot = edges.size();
            index_t j = 0;
            for(; j < ftabChars; j++) {
                if(top >= bot) break;
                int nt = q & 0x3; q >>= 2;
                
                top = bwt_counts[(int)nt] + (top <= 0 ? 0 : rank(bwt_string, top - 1, "ACGT"[nt]));
                bot = bwt_counts[(int)nt] + rank(bwt_string, bot - 1, "ACGT"[nt]);
                
                if(top >= bot) break;
                
                top = rank1(M_array, top) - 1;
                bot = rank1(M_array, bot - 1);
                
                top = select1(F_array, top + 1);
                bot = select1(F_array, bot + 1);
<<<<<<< HEAD
            }
            if(j < ftabChars) {
                if(i == 0) {
                    ftab[i].first = ftab[i].second = 0;
                } else {
                ftab[i].first = ftab[i].second = ftab[i-1].second;
                }
            } else {
                ftab[i].first = top;
                ftab[i].second = bot;
            }
        }
    }
#endif
    
    return true;
}


template <typename index_t>
EList<pair<index_t, index_t> >* PathGraph<index_t>::getSamples(index_t sample_rate, index_t& max_sample, const RefGraph<index_t>& base)
{
    if(status != ready && status != edges_sorted)
        return NULL;

    EList<pair<index_t, index_t> >* sample_pairs = new EList<pair<index_t, index_t> >();
#if 0
    sortEdges(true, true);
    WriteBuffer* found_nodes = new WriteBuffer(nodes.size(), 1);
    ReadBuffer* found = found_nodes->getReadBuffer();
    WriteBuffer* sampled_nodes = new WriteBuffer(nodes.size(), 1);
    ReadBuffer* sampled = sampled_nodes->getReadBuffer();
    
    EList<index_t> active; // Push the initial nodes into stack.
    active.push_back(nodes.size() - 1);
    index_t unsampled = 0, current = 0;
    max_sample = 0;
    index_t total_found = 0;
    while(!active.empty()) {
        current = active.top(); active.pop();
        unsampled = 1;
        while(true) {
            // Nodes with multiple predecessors must be sampled.
            if(found->readItem(current)) {
                if(!sampled->readItem(current)) {
                    sample_pairs->push_back(pair_type(current, this->nodes[current].value()));
                    sampled_nodes->goToItem(current); sampled_nodes->writeItem(1);
                    max_sample = std::max(max_sample, (usint)(this->nodes[current].value()));
                }
                break;
=======
>>>>>>> 49af6c7b
            }
            if(j < ftabChars) {
                if(i == 0) {
                    ftab[i].first = ftab[i].second = 0;
                } else {
                ftab[i].first = ftab[i].second = ftab[i-1].second;
                }
            } else {
                ftab[i].first = top;
                ftab[i].second = bot;
            }
        }
    }
#endif
    
    return true;
}

template <typename index_t>
EList<pair<index_t, index_t> >* PathGraph<index_t>::getSamples(index_t sample_rate, index_t& max_sample, const RefGraph<index_t>& base)
{
	return 1;
}

//--------------------------------------------------------------------------
template <typename index_t>
void PathGraph<index_t>::createPathNode(const PathNode& left, const PathNode& right)
{
    new_nodes.expand();
    new_nodes.back().from = left.from;
    new_nodes.back().to = right.to;
    new_nodes.back().key = pair<index_t, index_t>(left.key.first, right.key.first);
}

// Performs a simple "two finger" merge
// Importantly only writes sorted nodes from previous.nodes
template <typename index_t>
void PathGraph<index_t>::mergeAllNodes(PathGraph& previous)
{
	index_t curr_s = 0;
	index_t curr_u = 0;
	nodes.resizeExact(previous.nodes.size() + new_nodes.size()); // this is an overestimate
	nodes.clear();

	while(previous.nodes.size() > curr_s || new_nodes.size() > curr_u) {
		if(new_nodes.size() > curr_u && (previous.nodes.size() <= curr_s || new_nodes[curr_u] < previous.nodes[curr_s])) {
			nodes.push_back(new_nodes[curr_u]);
			curr_u++;
		} else {
			//only write if sorted
			if(previous.nodes[curr_s].isSorted()) {
				nodes.push_back(previous.nodes[curr_s]);
			}
			curr_s++;
		}
	previous.new_nodes.clear();
	}
}


template <typename index_t>
void PathGraph<index_t>::mergeUpdateRank()
{
    // Update ranks
    index_t rank = 0;
    pair<index_t, index_t> key = nodes.front().key;
    for(index_t i = 0; i < nodes.size(); i++) {
        PathNode& node = nodes[i];
        if(node.key != key) {
            key = node.key;
            rank++;
        }
        node.key = pair<index_t, index_t>(rank, 0);
    }

    // Merge equivalent nodes
    index_t curr = 0;
    pair<index_t, index_t> range(0, 0); // Empty range
    while(true) {
        range = nextMaximalSet(range);
        if(range.first >= range.second)
            break;
        nodes[curr] = nodes[range.first]; curr++;
    }
    nodes.resize(curr);

    // Set nodes that become sorted as sorted
    PathNode* candidate = &nodes.front();
    key = candidate->key; ranks = 1;
    for(index_t i = 1; i < nodes.size(); i++) {
        if(nodes[i].key != key) {
            if(candidate != NULL) {
                candidate->setSorted();
            }
            candidate = &nodes[i];
            key = candidate->key; ranks++;
        } else {
            candidate = NULL;
        }
    }
    if(candidate != NULL) {
        candidate->setSorted();
    }

    // Only done on last iteration
    // Replace the ranks of a sorted graph so that rank(i) = i
    // Merges may otherwise leave gaps in the ranks
    if(ranks == nodes.size()) {
        for(index_t i = 0; i < nodes.size(); i++) {
            nodes[i].key.first = i;
        }
        status = sorted;
    }

#ifndef NDEBUG
    if(debug) {
        cerr << "Path nodes (" << generation << "-generation) after merge" << endl;
        for(size_t i = 0; i < nodes.size(); i++) {
            const PathNode& node = nodes[i];
            cerr << "\t" << i << "\t(" << node.key.first << ", " << node.key.second << ")\t"
                 << node.from << " --> " << node.to << (node.isSorted() ? "\tsorted" : "") << endl;
        }
    }
#endif
}

// Returns the next maximal mergeable set of PathNodes.
// A set of PathNodes sharing adjacent keys is mergeable, if each of the
// PathNodes begins in the same GraphNode, and no other PathNode shares
// the key. If the maximal set is empty, returns the next PathNode.
template <typename index_t>
pair<index_t, index_t> PathGraph<index_t>::nextMaximalSet(pair<index_t, index_t> range) {
    if(range.second >= nodes.size()) {
        return pair<index_t, index_t>(0, 0);
    }

    range.first = range.second;
    range.second = range.first + 1;
    if(range.first > 0 && nodes[range.first - 1].key == nodes[range.first].key) {
        return range;
    }

    for(index_t i = range.second; i < nodes.size(); i++) {
        if(nodes[i - 1].key != nodes[i].key) {
            range.second = i;
        }
        if(nodes[i].from != nodes[range.first].from) {
            return range;
        }
    }
<<<<<<< HEAD
    
    range.second = nodes.size();
    return range;
}

template <typename index_t>
pair<index_t, index_t> PathGraph<index_t>::getEdges(index_t node, bool by_from) {
    if(node >= nodes.size()) {
        cerr << "Error: Trying to get edges " << (by_from ? "from " : "to ") << node << endl;
    }
    if(nodes[node].key.second == 0) {egaaergaergwergvr
        return pair<index_t, index_t>(0, 0);
    }
    if(node == 0) {
        return pair<index_t, index_t>(0, nodes[node].key.second);
    } else {
        return pair<index_t, index_t>(nodes[node - 1].key.second, nodes[node].key.second);
    }
}

template <typename index_t>
void PathGraph<index_t>::sortByFrom(bool create_index) {
    sort(nodes.begin(), nodes.end(), PathNodeFromCmp());
    status = error;
    
    if(create_index) {lbnalfd
        index_t current = 0;
        nodes.front().key.second = 0;
        for(index_t i = 0; i < nodes.size(); i++) {
            while(current < nodes[i].from) {
                current++;
                assert_lt(current, nodes.size());
                nodes[current].key.second = i;
            }
        }
        for(current++; current < nodes.size(); current++) {
            nodes[current].key.second = nodes.size();
        }
    }
}

template <typename index_t>
pair<index_t, index_t> PathGraph<index_t>::getNodesFrom(index_t node) {
    if(node + 1 >= nodes.size()) {adfgvbdfabdfabdf
        assert_eq(node + 1, nodes.size());
        return pair<index_t, index_t>(nodes.back().key.second, nodes.size());
    }
    if(nodes[node].key.second == nodes[node + 1].key.second) {
        return pair<index_t, index_t>(0, 0);
    }
    return pair<index_t, index_t>(nodes[node].key.second, nodes[node + 1].key.second);
}

template <typename index_t>
pair<index_t, index_t> PathGraph<index_t>::getNextRange(pair<index_t, index_t> range) {
    if(range.second >= nodes.size())
        return pair<index_t, index_t>(0, 0);
    
    if(range.first < range.second) {adfvsdfavasdv
        range.first = range.second; range.second++;
    }
    
    while(range.second < nodes.size() && nodes[range.second].from == nodes[range.first].from) {
        range.second++;
    }
    
=======

    range.second = nodes.size();
>>>>>>> 49af6c7b
    return range;
}

#endif /*GBWT_GRAPH_H_*/<|MERGE_RESOLUTION|>--- conflicted
+++ resolved
@@ -1085,19 +1085,16 @@
         
         index_t value() const { return to; }
         index_t outdegree() const { return key.first; }
-<<<<<<< HEAD
         
         /*
         bool  isBackbone() const {
-            return (key.first & (((index_t)1) << (WORD_BITS - 1)));
+        	return (key.first & (((index_t)1) << (WORD_BITS - 1)));
         }
         void  setBackbone() {
-            key.first |= ((index_t)1) << (WORD_BITS - 1);
-        }
-         */
-=======
->>>>>>> 49af6c7b
-        
+        	key.first |= ((index_t)1) << (WORD_BITS - 1);
+        }
+		*/
+
         bool operator< (const PathNode& o) const {
             return key < o.key;
         };
@@ -1161,17 +1158,13 @@
     // Writes outdegree to PathNode.key.second, value to PathNode.to, and
     // predecessor labels to PathNode.key.first.
     // Restores the labels of parent.
-    bool generateEdges(RefGraph<index_t>& parent, index_t ftabChars = 10);vadvvvasd
+    bool generateEdges(RefGraph<index_t>& parent, index_t ftabChars = 10);
     
     index_t getNumNodes() const { return nodes.size(); }
     index_t getNumEdges() const { return edges.size(); }
 
     //
-<<<<<<< HEAD
-    bool nextRow(int& gbwtChar, int& F, int& M, index_t& pos) {asdvsdvasd
-=======
     bool nextRow(int& gbwtChar, int& F, int& M, index_t& pos) {
->>>>>>> 49af6c7b
         if(report_node_idx >= nodes.size()) return false;
         bool firstOutEdge = false;
         if(report_edge_range.first >= report_edge_range.second) {
@@ -1190,10 +1183,7 @@
         const PathNode& node = nodes[report_node_idx];
         pos = node.to;
         F = (firstOutEdge ? 1 : 0);
-<<<<<<< HEAD
-=======
-
->>>>>>> 49af6c7b
+
         report_edge_range.first++;
         if(report_edge_range.first >= report_edge_range.second) {
             report_node_idx++;
@@ -1209,12 +1199,7 @@
     }
 
     //
-<<<<<<< HEAD
-    index_t nextFLocation() {dvasdvasdvsdav
-=======
     index_t nextFLocation() {
-    	return 0;
->>>>>>> 49af6c7b
         if(report_F_node_idx >= nodes.size()) return std::numeric_limits<index_t>::max();
         index_t ret = report_F_location;
         pair<index_t, index_t> edge_range = getEdges(report_F_node_idx, false /* from? */);
@@ -1229,22 +1214,19 @@
     void      mergeAllNodes(PathGraph& previous);
     void      mergeUpdateRank();
     pair<index_t, index_t> nextMaximalSet(pair<index_t, index_t> node_range);
-<<<<<<< HEAD
-    
-    void sortByKey() { sort(nodes.begin(), nodes.end()); } // by keyavadsvasdvsdav
+    
+    void sortByKey() { sort(nodes.begin(), nodes.end()); } // by key
 
     // Can create an index by using key.second in PathNodes.
-    void sortByFrom(bool create_index = true);vsdavsdavadsv
+    void sortByFrom(bool create_index = true);
     pair<index_t, index_t> getNodesFrom(index_t node);        // Use sortByFrom(true) first.
     pair<index_t, index_t> getNextRange(pair<index_t, index_t> range);  // Use sortByFrom() first.
-=======
->>>>>>> 49af6c7b
-
-    void sortEdges() { sort(edges.begin(), edges.end()); } // by (from.label, to.rank)asdvsdavasdv
-    void sortEdgesFrom() {asdvsdavsd
+
+    void sortEdges() { sort(edges.begin(), edges.end()); } // by (from.label, to.rank)
+    void sortEdgesFrom() {
         sort(edges.begin(), edges.end(), PathEdgeFromCmp());
     }
-    void sortEdgesTo(bool create_index = false) {asdvasdvsdvasd
+    void sortEdgesTo(bool create_index = false) {
         sort(edges.begin(), edges.end(), PathEdgeToCmp());
         status = error;
         
@@ -1263,7 +1245,7 @@
     
 private:
     // status must be ready.
-    EList<pair<index_t, index_t> >* getSamples(index_t sample_rate, index_t& max_sample, const RefGraph<index_t>& base);sdavsdvasdvsdavasd
+    EList<pair<index_t, index_t> >* getSamples(index_t sample_rate, index_t& max_sample, const RefGraph<index_t>& base);
     
     EList<PathNode> nodes;
     EList<PathNode> new_nodes;
@@ -1370,11 +1352,7 @@
     nodes.expand();
     nodes.back().from = nodes.back().to = base.lastNode;
     nodes.back().key = pair<index_t, index_t>('Z', 0);
-<<<<<<< HEAD
-   
-=======
-
->>>>>>> 49af6c7b
+
     status = ok;
 
     sort(nodes.begin(), nodes.end()); // this should be changed into buckets
@@ -1776,7 +1754,6 @@
                 
                 top = select1(F_array, top + 1);
                 bot = select1(F_array, bot + 1);
-<<<<<<< HEAD
             }
             if(j < ftabChars) {
                 if(i == 0) {
@@ -1795,62 +1772,63 @@
     return true;
 }
 
-
 template <typename index_t>
 EList<pair<index_t, index_t> >* PathGraph<index_t>::getSamples(index_t sample_rate, index_t& max_sample, const RefGraph<index_t>& base)
 {
-    if(status != ready && status != edges_sorted)
-        return NULL;
-
-    EList<pair<index_t, index_t> >* sample_pairs = new EList<pair<index_t, index_t> >();
+	if(status != ready && status != edges_sorted)
+		return NULL;
+	EList<pair<index_t, index_t> >* sample_pairs = new EList<pair<index_t, index_t> >();
 #if 0
-    sortEdges(true, true);
-    WriteBuffer* found_nodes = new WriteBuffer(nodes.size(), 1);
-    ReadBuffer* found = found_nodes->getReadBuffer();
-    WriteBuffer* sampled_nodes = new WriteBuffer(nodes.size(), 1);
-    ReadBuffer* sampled = sampled_nodes->getReadBuffer();
-    
-    EList<index_t> active; // Push the initial nodes into stack.
-    active.push_back(nodes.size() - 1);
-    index_t unsampled = 0, current = 0;
-    max_sample = 0;
-    index_t total_found = 0;
-    while(!active.empty()) {
-        current = active.top(); active.pop();
-        unsampled = 1;
-        while(true) {
-            // Nodes with multiple predecessors must be sampled.
-            if(found->readItem(current)) {
-                if(!sampled->readItem(current)) {
-                    sample_pairs->push_back(pair_type(current, this->nodes[current].value()));
-                    sampled_nodes->goToItem(current); sampled_nodes->writeItem(1);
-                    max_sample = std::max(max_sample, (usint)(this->nodes[current].value()));
-                }
-                break;
-=======
->>>>>>> 49af6c7b
-            }
-            if(j < ftabChars) {
-                if(i == 0) {
-                    ftab[i].first = ftab[i].second = 0;
-                } else {
-                ftab[i].first = ftab[i].second = ftab[i-1].second;
-                }
-            } else {
-                ftab[i].first = top;
-                ftab[i].second = bot;
-            }
-        }
-    }
+	sortEdges(true, true);
+	WriteBuffer* found_nodes = new WriteBuffer(nodes.size(), 1);
+	ReadBuffer* found = found_nodes->getReadBuffer();
+	WriteBuffer* sampled_nodes = new WriteBuffer(nodes.size(), 1);
+	ReadBuffer* sampled = sampled_nodes->getReadBuffer();
+	EList<index_t> active; // Push the initial nodes into stack.
+	active.push_back(nodes.size() - 1);
+	index_t unsampled = 0, current = 0;
+	max_sample = 0;
+	index_t total_found = 0;
+	while(!active.empty()) {
+		current = active.top(); active.pop();
+		unsampled = 1;
+		while(true) {
+			// Nodes with multiple predecessors must be sample
+			if(found->readItem(current)) {
+				if(!sampled->readItem(current)) {
+					sample_pairs->push_back(pair_type(current, this->nodes[current].value()));
+					sampled_nodes->goToItem(current); sampled_nodes->writeItem(1);
+					max_sample = std::max(max_sample, (usint)(this->nodes[current].value()))
+				}
+				break;
+			}
+			found_nodes->goToItem(current); found_nodes->writeItem(1); total_found++;
+			pair_type successors = getEdges(current, true);
+			// No nearby samples.
+			// Multiple or no outgoing edges.
+			// Discontinuity in values.
+			if(unsampled >= sample_rate || length(successors) != 1 ||
+					this->nodes[this->edges[successors.first].rank].value() != this->nodes[current].value() + 1) {
+				sample_pairs->push_back(pair_type(current, this->nodes[current].value()));
+				sampled_nodes->goToItem(current); sampled_nodes->writeItem(1);
+				max_sample = std::max(max_sample, (usint)(this->nodes[current].value()));
+				for(usint suc = successors.first + 1; suc <= successors.second; suc++) {
+					active.push(this->edges[suc].rank);
+				}
+				unsampled = 0;
+			}
+			if(isEmpty(successors)) break;
+			current = this->edges[successors.first].rank;
+			unsampled++;
+		}
+	}
+	delete found_nodes; delete found;
+	delete sampled_nodes; delete sampled;
+
+	//  cerr << "Found " << total_found << " nodes" << endl;
 #endif
-    
-    return true;
-}
-
-template <typename index_t>
-EList<pair<index_t, index_t> >* PathGraph<index_t>::getSamples(index_t sample_rate, index_t& max_sample, const RefGraph<index_t>& base)
-{
-	return 1;
+	return sample_pairs;
+
 }
 
 //--------------------------------------------------------------------------
@@ -1979,10 +1957,9 @@
             return range;
         }
     }
-<<<<<<< HEAD
-    
     range.second = nodes.size();
     return range;
+
 }
 
 template <typename index_t>
@@ -1990,7 +1967,7 @@
     if(node >= nodes.size()) {
         cerr << "Error: Trying to get edges " << (by_from ? "from " : "to ") << node << endl;
     }
-    if(nodes[node].key.second == 0) {egaaergaergwergvr
+    if(nodes[node].key.second == 0) {
         return pair<index_t, index_t>(0, 0);
     }
     if(node == 0) {
@@ -2005,7 +1982,7 @@
     sort(nodes.begin(), nodes.end(), PathNodeFromCmp());
     status = error;
     
-    if(create_index) {lbnalfd
+    if(create_index) {
         index_t current = 0;
         nodes.front().key.second = 0;
         for(index_t i = 0; i < nodes.size(); i++) {
@@ -2023,7 +2000,7 @@
 
 template <typename index_t>
 pair<index_t, index_t> PathGraph<index_t>::getNodesFrom(index_t node) {
-    if(node + 1 >= nodes.size()) {adfgvbdfabdfabdf
+    if(node + 1 >= nodes.size()) {
         assert_eq(node + 1, nodes.size());
         return pair<index_t, index_t>(nodes.back().key.second, nodes.size());
     }
@@ -2038,18 +2015,13 @@
     if(range.second >= nodes.size())
         return pair<index_t, index_t>(0, 0);
     
-    if(range.first < range.second) {adfvsdfavasdv
+    if(range.first < range.second) {
         range.first = range.second; range.second++;
     }
     
     while(range.second < nodes.size() && nodes[range.second].from == nodes[range.first].from) {
         range.second++;
     }
-    
-=======
-
-    range.second = nodes.size();
->>>>>>> 49af6c7b
     return range;
 }
 
