/*
 * Copyright 2015, Daehwan Kim <infphilo@gmail.com>, Joe Paggi <jpaggi@mit.edu>
 *
 * This file is part of HISAT 2.
 *
 * HISAT 2 is free software: you can redistribute it and/or modify
 * it under the terms of the GNU General Public License as published by
 * the Free Software Foundation, either version 3 of the License, or
 * (at your option) any later version.
 *
 * HISAT 2 is distributed in the hope that it will be useful,
 * but WITHOUT ANY WARRANTY; without even the implied warranty of
 * MERCHANTABILITY or FITNESS FOR A PARTICULAR PURPOSE.  See the
 * GNU General Public License for more details.
 *
 * You should have received a copy of the GNU General Public License
 * along with HISAT 2.  If not, see <http://www.gnu.org/licenses/>.
 */

#ifndef GBWT_GRAPH_H_
#define GBWT_GRAPH_H_

#include <string>
#include <stdexcept>
#include <iostream>
#include <fstream>
#include <stdlib.h>
#include <map>
#include <deque>
#include <time.h>
#include "alt.h"
#include "radix_sort.h"

// Reference:
// Jouni Sirén, Niko Välimäki, and Veli Mäkinen: Indexing Graphs for Path Queries with Applications in Genome Research.
// IEEE/ACM Transactions on Computational Biology and Bioinformatics 11(2):375-388, 2014.
// http://ieeexplore.ieee.org/xpl/articleDetails.jsp?arnumber=6698337

//--------------------------------------------------------------------------

template <typename index_t> class PathGraph;

// Note: I wrote the following codes based on Siren's work, gcsa (see the reference above).
template <typename index_t>
class RefGraph {
    friend class PathGraph<index_t>;
public:
    struct Node {
        char    label; // ACGTN + Y(head) + Z(tail)
        index_t value; // location in a whole genome
        
        Node() { reset(); }
        Node(char label_, index_t value_) : label(label_), value(value_) {}
        void reset() { label = 0; value = 0; }

        bool write(ofstream& f_out, bool bigEndian) const {
            writeIndex<index_t>(f_out, value, bigEndian);
            writeU16(f_out, label, bigEndian);
            return true;
        }

        bool read(ifstream& f_in, bool bigEndian) {
            value = readIndex<index_t>(f_in, bigEndian);
            label = (char)readU16(f_in, bigEndian);
            return true;
        }

        bool operator== (const Node& o) const {
            if(value != o.value) return false;
            if(label != o.label) return false;
            return true;
        }

        bool operator< (const Node& o) const {
            if(value != o.value) return value < o.value;
            return label < o.label;
        }
    };

    struct Edge {
        index_t from; // from Node
        index_t to;   // to Node

        Edge() {}
        Edge(index_t from_, index_t to_) : from(from_), to(to_) {}

        bool write(ofstream& f_out, bool bigEndian) const {
            writeIndex<index_t>(f_out, from, bigEndian);
            writeIndex<index_t>(f_out, to, bigEndian);
            return true;
        }

        bool read(ifstream& f_in, bool bigEndian) {
            from = readIndex<index_t>(f_in, bigEndian);
            to = readIndex<index_t>(f_in, bigEndian);
            return true;
        }

        bool operator< (const Edge& o) const {
            if(from != o.from) return from < o.from;
            return to < o.to;
        }
    };
    static index_t EdgeTo (Edge& a) {
    	return a.to;
    }

    struct EdgeFromCmp {
        bool operator() (const Edge& a, const Edge& b) const {
            return a.from < b.from;
        }
    };

    struct EdgeToCmp {
        bool operator() (const Edge& a, const Edge& b) const {
            return a.to < b.to;
        };
    };

public:
    RefGraph(const SString<char>& s,
             const EList<RefRecord>& szs,
             const EList<ALT<index_t> >& alts,
             const string& out_fname,
             int nthreads_,
             bool verbose);

    bool repOk() { return true; }

    void write(const std::string& base_name) {}
    void printInfo() {}

private:
    static bool isReverseDeterministic(EList<Node>& nodes, EList<Edge>& edges);
    static void reverseDeterminize(EList<Node>& nodes, EList<Edge>& edges, index_t& lastNode, index_t lastNode_add = 0);

    static void sortEdgesFrom(EList<Edge>& edges) {
        std::sort(edges.begin(), edges.end(), EdgeFromCmp());
    }
    static void sortEdgesTo(EList<Edge>& edges) {
        std::sort(edges.begin(), edges.end(), EdgeToCmp());
    }

    // Return edge ranges [begin, end)
    static pair<index_t, index_t> findEdges(const EList<Edge>& edges, index_t node, bool from);
    static pair<index_t, index_t> findEdgesFrom(const EList<Edge>& edges, index_t node) {
        return findEdges(edges, node, true);
    }
    static pair<index_t, index_t> findEdgesTo(const EList<Edge>& edges, index_t node) {
        return findEdges(edges, node, false);
    }
    static pair<index_t, index_t> getNextEdgeRange(const EList<Edge>& sep_edges, pair<index_t, index_t> range, bool from) {
        if(range.second >= sep_edges.size()) {
            return pair<index_t, index_t>(0, 0);
        }
        range.first = range.second; range.second++;

        if(from) {
            while(range.second < sep_edges.size() && sep_edges[range.second].from == sep_edges[range.first].from) {
                range.second++;
            }
        } else {
            while(range.second < sep_edges.size() && sep_edges[range.second].to == sep_edges[range.first].to) {
                range.second++;
            }
        }
        return range;
    }

private:
    struct ThreadParam {
        // input
        index_t                      thread_id;
        RefGraph<index_t>*           refGraph;
        const SString<char>*         s;
        const EList<ALT<index_t> >*  alts;
        string                       out_fname;
        bool                         bigEndian;

        // output
        index_t                      num_nodes;
        index_t                      num_edges;
        index_t                      lastNode;
        bool                         multipleHeadNodes;
    };
    static void buildGraph_worker(void* vp);

private:
    EList<RefRecord> szs;
    EList<RefRecord> tmp_szs;

    EList<Node> nodes;
    EList<Edge> edges;
    index_t     lastNode; // Z

    int         nthreads;

#ifndef NDEBUG
    bool        debug;
#endif

private:
    // Following composite nodes and edges are used to reverse-determinize an automaton.
    struct CompositeNodeIDs {
        index_t id;
        EList<index_t> add_ids;
        
        CompositeNodeIDs() {
            id = (index_t)INDEX_MAX;
        }      
        
        bool operator<(const CompositeNodeIDs& o) const {
            if(id != o.id) return id < o.id;
            if(add_ids.size() != o.add_ids.size()) return add_ids.size() < o.add_ids.size();
            for(index_t i = 0; i < add_ids.size(); i++) {
                assert_lt(i, o.add_ids.size());
                if(add_ids[i] != o.add_ids[i]) return add_ids[i] < o.add_ids[i];
            }
            return false;
        }
        
        index_t size() const {
            if(id == (index_t)INDEX_MAX) return 0;
            return add_ids.size() + 1;
        }
        index_t getID(index_t i) const {
            if(i == 0) return id;
            else {
                i -= 1;
                assert_lt(i, add_ids.size());
                return add_ids[i];
            }
        }
        void push_back(index_t node_id) {
            if(id == (index_t)INDEX_MAX) id = node_id;
            else add_ids.push_back(node_id);
        }
    };
    
    struct CompositeNode {
        CompositeNodeIDs           nodes;
        index_t                    id;
        char                       label;
        index_t                    value;

        CompositeNode() { reset(); }

        CompositeNode(char label_, index_t node_id) :
        id(0), label(label_)
        {
            nodes.push_back(node_id);
        }

        Node getNode() const {
            return Node(label, value);
        }

        void reset() {
            nodes.id = (index_t)INDEX_MAX;
            nodes.add_ids.clear();
            id = 0;
            label = 0;
            value = 0;
        }
    };

    struct CompositeEdge {
        index_t from;
        index_t to;

        CompositeEdge() : from(0), to(0) {}
        CompositeEdge(index_t from_, index_t to_) : from(from_), to(to_) {}

        Edge getEdge(const EList<CompositeNode>& nodes) const
        {
            assert_lt(from, nodes.size());
            const CompositeNode& from_node = nodes[from];
            assert_lt(to, nodes.size());
            const CompositeNode& to_node = nodes[to];
            return Edge(from_node.id, to_node.id);
        }

        bool operator < (const CompositeEdge& o) const
        {
            return from < o.from;
        }
    };

    struct TempNodeLabelCmp {
        TempNodeLabelCmp(const EList<Node>& nodes_) : nodes(nodes_) {}
        bool operator() (index_t a, index_t b) const {
            assert_lt(a, nodes.size());
            assert_lt(b, nodes.size());
            return nodes[a].label < nodes[b].label;
        }

        const EList<Node>& nodes;
    };
};

/**
 * Load reference sequence file and alt information.
 * Construct a reference graph
 */
template <typename index_t>
RefGraph<index_t>::RefGraph(const SString<char>& s,
                            const EList<RefRecord>& szs,
                            const EList<ALT<index_t> >& alts,
                            const string& out_fname,
                            int nthreads_,
                            bool verbose)
: lastNode(0), nthreads(nthreads_)
{
    const bool bigEndian = false;

    assert_gt(nthreads, 0);
    assert_gt(szs.size(), 0);
    index_t jlen = s.length();

#ifndef NDEBUG
    debug = (jlen <= 20);
#endif

    // a memory-efficient way to create a population graph with known ALTs
    bool frag_automaton = jlen >= (1 << 16);
    if(frag_automaton) {
        {
            EList<pair<index_t, index_t> > alt_ranges; // each range inclusive
            for(index_t i = 0; i < alts.size(); i++) {
                const ALT<index_t>& alt = alts[i];
                index_t left_relax = 10, right_relax = 10;
                if(alt.type == ALT_SNP_INS) {
                    right_relax = 128;
                }
                pair<index_t, index_t> range;
                range.first = alt.pos > left_relax ? alt.pos - left_relax - 1 : 0;
                if(alt.type == ALT_SNP_SGL) {
                    range.second = alt.pos + 1;
                } else if(alt.type == ALT_SNP_DEL) {
                    assert_gt(alt.len, 0);
                    range.second = alt.pos + alt.len;
                } else if(alt.type == ALT_SNP_INS) {
                    assert_gt(alt.len, 0);
                    range.second = alt.pos;
                } else if (alt.type == ALT_SPLICESITE) {
                    assert_lt(alt.left, alt.right);
                    range.second = alt.right + 1;
                } else assert(false);
                range.second += right_relax;

                if(alt_ranges.empty() || alt_ranges.back().second + 1 < range.first) {
                    alt_ranges.push_back(range);
                } else {
                    assert_leq(alt_ranges.back().first, range.first);
                    if(alt_ranges.back().second < range.second) {
                        alt_ranges.back().second = range.second;
                    }
                }
            }

            index_t chunk_size = 1 << 20;
            index_t pos = 0, range_idx = 0;
            for(index_t i = 0; i < szs.size(); i++) {
                if(szs[i].len == 0) continue;
                if(szs[i].len <= chunk_size) {
                    tmp_szs.push_back(szs[i]);
                    pos += szs[i].len;
                } else {
                    index_t num_chunks = (szs[i].len + chunk_size - 1) / chunk_size;
                    assert_gt(num_chunks, 1);
                    index_t modified_chunk_size = szs[i].len / num_chunks;
                    index_t after_pos = pos + szs[i].len;
                    ASSERT_ONLY(index_t sum_len = 0);
                    while(pos < after_pos) {
                        index_t target_pos = pos + modified_chunk_size;
                        if(target_pos < after_pos) {
                            for(; range_idx < alt_ranges.size(); range_idx++) {
                                if(target_pos < alt_ranges[range_idx].first) break;
                            }
                            pair<index_t, index_t> alt_free_range;
                            if(range_idx == 0) {
                                alt_free_range.first = 0;
                            } else {
                                alt_free_range.first = alt_ranges[range_idx - 1].second + 1;
                                if(alt_free_range.first >= jlen) {
                                    alt_free_range.first = jlen - 1;
                                }
                            }

                            if(range_idx == alt_ranges.size()) {
                                alt_free_range.second = jlen - 1;
                            } else {
                                alt_free_range.second = alt_ranges[range_idx].first - 1;
                            }

                            assert_leq(alt_free_range.first, alt_free_range.second);
                            if(target_pos < alt_free_range.first) target_pos = alt_free_range.first;
                            if(target_pos > after_pos) target_pos = after_pos;
                        } else {
                            target_pos = after_pos;
                        }

                        tmp_szs.expand();
                        tmp_szs.back().len = target_pos - pos;
                        tmp_szs.back().off = 0;
                        pos = target_pos;
                        ASSERT_ONLY(sum_len += tmp_szs.back().len);
                    }
                    assert_eq(pos, after_pos);
                    assert_eq(sum_len, szs[i].len);
                }
            }
#ifndef NDEBUG
            index_t modified_jlen = 0;
            for(index_t i = 0; i < tmp_szs.size(); i++) {
                modified_jlen += tmp_szs[i].len;
            }
            assert_eq(modified_jlen, jlen);
#endif
        }

        assert_gt(nthreads, 0);
        AutoArray<tthread::thread*> threads(nthreads);
        EList<ThreadParam> threadParams;
        for(index_t i = 0; i < (index_t)nthreads; i++) {
            threadParams.expand();
            threadParams.back().thread_id = i;
            threadParams.back().refGraph = this;
            threadParams.back().s = &s;
            threadParams.back().alts = &alts;
            threadParams.back().out_fname = out_fname;
            threadParams.back().bigEndian = bigEndian;
            threadParams.back().num_nodes = 0;
            threadParams.back().num_edges = 0;
            threadParams.back().lastNode = 0;
            threadParams.back().multipleHeadNodes = false;
            if(nthreads == 1) {
                buildGraph_worker((void*)&threadParams.back());
            } else {
                threads[i] = new tthread::thread(buildGraph_worker, (void*)&threadParams.back());
            }
        }

        if(nthreads > 1) {
            for(index_t i = 0; i < (index_t)nthreads; i++)
                threads[i]->join();
        }

        index_t num_nodes = 0, num_edges = 0;
        for(index_t i = 0; i < threadParams.size(); i++) {
            num_nodes += threadParams[i].num_nodes;
            num_edges += threadParams[i].num_edges;
            // Make room for edges spanning graphs by different threads
            if(i > 0) {
                num_edges += 16;
            }
        }
        nodes.resizeExact(num_nodes); nodes.clear();
        edges.resizeExact(num_edges); edges.clear();

        // Read all the nodes and edges
        EList<index_t> tail_nodes;
        bool multipleHeadNodes = false;
        for(index_t i = 0; i < threadParams.size(); i++) {
            if(threadParams[i].multipleHeadNodes) multipleHeadNodes = true;
            std::ostringstream number; number << i;
            string rg_fname = out_fname + "." + number.str() + ".rf";
            ifstream rg_in_file(rg_fname.c_str(), ios::binary);
            if(!rg_in_file.good()) {
                cerr << "Could not open file for reading a reference graph: \"" << rg_fname << "\"" << endl;
                throw 1;
            }
            index_t curr_num_nodes = nodes.size();
            ASSERT_ONLY(index_t curr_num_edges = edges.size());
            ASSERT_ONLY(index_t num_spanning_edges = 0);
            // Read nodes to be connected to last nodes in a previous thread
            if(i > 0) {
                assert_gt(tail_nodes.size(), 0)
                index_t num_head_nodes = readIndex<index_t>(rg_in_file, bigEndian);
                for(index_t j = 0; j < num_head_nodes; j++) {
                    index_t head_node = readIndex<index_t>(rg_in_file, bigEndian);
                    for(index_t k = 0; k < tail_nodes.size(); k++) {
                        edges.expand();
                        edges.back().from = tail_nodes[k];
                        edges.back().to = head_node + curr_num_nodes;
                        ASSERT_ONLY(num_spanning_edges++);
                    }
                }
            }
            while(!rg_in_file.eof()) {
                index_t tmp_num_nodes = readIndex<index_t>(rg_in_file, bigEndian);
                for(index_t i = 0; i < tmp_num_nodes; i++) {
                    nodes.expand();
                    nodes.back().read(rg_in_file, bigEndian);
                }
                index_t tmp_num_edges = readIndex<index_t>(rg_in_file, bigEndian);
                for(index_t i = 0; i < tmp_num_edges; i++) {
                    edges.expand();
                    edges.back().read(rg_in_file, bigEndian);
                    edges.back().from += curr_num_nodes;
                    edges.back().to += curr_num_nodes;
                }

                if(nodes.size() >= curr_num_nodes + threadParams[i].num_nodes) {
                    assert_eq(nodes.size(), curr_num_nodes + threadParams[i].num_nodes);
                    assert_eq(edges.size(), curr_num_edges + num_spanning_edges + threadParams[i].num_edges);
                    // Read last nodes in this thread
                    tail_nodes.clear();
                    if(i + 1 < (index_t)nthreads) {
                        index_t num_tail_nodes = readIndex<index_t>(rg_in_file, bigEndian);
                        for(index_t j = 0; j < num_tail_nodes; j++) {
                            index_t tail_node = readIndex<index_t>(rg_in_file, bigEndian);
                            tail_nodes.push_back(tail_node + curr_num_nodes);
                        }
                    }
                    break;
                }
            }
            rg_in_file.close();
            std::remove(rg_fname.c_str());
            if(i + 1 == (index_t)nthreads) {
                lastNode = threadParams.back().lastNode + curr_num_nodes;
                assert_lt(lastNode, nodes.size());
                assert_eq(nodes[lastNode].label, 'Z');
            }
        }

        if(multipleHeadNodes) {
            if(!isReverseDeterministic(nodes, edges)) {
                if(verbose) cerr << "\tis not reverse-deterministic, so reverse-determinize..." << endl;
                reverseDeterminize(nodes, edges, lastNode);
            }
        }
        assert(isReverseDeterministic(nodes, edges));
    } else { // this is memory-consuming, but simple to implement
        index_t num_predicted_nodes = (index_t)(jlen * 1.2);
        nodes.reserveExact(num_predicted_nodes);
        edges.reserveExact(num_predicted_nodes);

        // Created head node
        nodes.expand();
        nodes.back().label = 'Y';
        nodes.back().value = 0;
        // Create nodes and edges corresponding to a reference genome
        for(size_t i = 0; i < s.length(); i++) {
            nodes.expand();
            nodes.back().label = "ACGT"[(int)s[i]];
            nodes.back().value = i;

            assert_geq(nodes.size(), 2);
            edges.expand();
            edges.back().from = nodes.size() - 2;
            edges.back().to = nodes.size() - 1;
        }

        // Create tail node
        nodes.expand();
        nodes.back().label = 'Z';
        nodes.back().value = s.length();
        lastNode = nodes.size() - 1;
        edges.expand();
        edges.back().from = nodes.size() - 2;
        edges.back().to = nodes.size() - 1;

        // Create nodes and edges for SNPs
        for(size_t i = 0; i < alts.size(); i++) {
            const ALT<index_t>& alt = alts[i];
            if(alt.pos >= s.length()) break;
            if(alt.type == ALT_SNP_SGL) {
                assert_eq(alt.len, 1);
                nodes.expand();
                assert_lt(alt.seq, 4);
                assert_neq(alt.seq & 0x3, s[alt.pos]);
                nodes.back().label = "ACGT"[alt.seq];
                nodes.back().value = alt.pos;
                edges.expand();
                edges.back().from = alt.pos;
                edges.back().to = nodes.size() - 1;
                edges.expand();
                edges.back().from = nodes.size() - 1;
                edges.back().to = alt.pos + 2;
            }
            else if(alt.type == ALT_SNP_DEL) {
                assert_gt(alt.len, 0);
                if(alt.pos + alt.len >= s.length()) break;
                edges.expand();
                edges.back().from = alt.pos;
                edges.back().to = alt.pos + alt.len + 1;
            } else if(alt.type == ALT_SNP_INS) {
                assert_gt(alt.len, 0);
                for(size_t j = 0; j < alt.len; j++) {
                    uint64_t bp = alt.seq >> ((alt.len - j - 1) << 1);
                    bp &= 0x3;
                    char ch = "ACGT"[bp];
                    nodes.expand();
                    nodes.back().label = ch;
                    nodes.back().value = (index_t)INDEX_MAX;
                    edges.expand();
                    edges.back().from = (j == 0 ? alt.pos : nodes.size() - 2);
                    edges.back().to = nodes.size() - 1;
                }
                edges.expand();
                edges.back().from = nodes.size() - 1;
                edges.back().to = alt.pos + 1;
            } else if(alt.type == ALT_SPLICESITE) {
                assert_lt(alt.left, alt.right);
                edges.expand();
                edges.back().from = alt.left;
                edges.back().to = alt.right + 2;
            } else {
                assert(false);
            }
        }

        if(!isReverseDeterministic(nodes, edges)) {
            if(verbose) cerr << "\tis not reverse-deterministic, so reverse-determinize..." << endl;
            reverseDeterminize(nodes, edges, lastNode);
            assert(isReverseDeterministic(nodes, edges));
        }
    }
    
    // daehwan - for debugging purposes
#if 0
    cout << "num nodes: " << nodes.size() << endl;
    for(index_t i = 0; i < nodes.size(); i++) {
        const Node& n = nodes[i];
        cout << i << "\t" << n.label << "\t" << n.value << endl;
    }
    
    sort(edges.begin(), edges.end());
    cout << "num edges: " << edges.size() << endl;
    for(index_t i = 0; i < edges.size(); i++) {
        const Edge& e = edges[i];
        cout << i << "\t" << e.from << " --> " << e.to << endl;
    }
    exit(1);
#endif
}

template <typename index_t>
pair<index_t, index_t> RefGraph<index_t>::findEdges(const EList<Edge>& edges, index_t node, bool from) {
    pair<index_t, index_t> range(0, 0);
    assert_gt(edges.size(), 0);

    // Find lower bound
    index_t low = 0, high = edges.size() - 1;
    index_t temp;
    while(low < high) {
        index_t mid = low + (high - low) / 2;
        temp = (from ? edges[mid].from : edges[mid].to);
        if(node == temp) {
            high = mid;
        } else if(node < temp) {
            if(mid == 0) {
                return pair<index_t, index_t>(0, 0);
            }

            high = mid - 1;
        } else {
            low = mid + 1;
        }
    }
    temp = (from ? edges[low].from : edges[low].to);
    if(node == temp) {
        range.first = low;
    } else {
        return range;
    }

    // Find upper bound
    high = edges.size() - 1;
    while(low < high)
    {
        index_t mid = low + (high - low + 1) / 2;
        temp = (from ? edges[mid].from : edges[mid].to);
        if(node == temp) {
            low = mid;
        } else {
            assert_lt(node, temp);
            high = mid - 1;
        }
    }
#ifndef NDEBUG
    temp = (from ? edges[high].from : edges[high].to);
    assert_eq(node, temp);
#endif
    range.second = high + 1;
    return range;
}

template <typename index_t>
void RefGraph<index_t>::buildGraph_worker(void* vp) {
    ThreadParam* threadParam = (ThreadParam*)vp;
    RefGraph<index_t>& refGraph = *(threadParam->refGraph);

    const SString<char>& s = *(threadParam->s);
    index_t jlen = s.length();

    const EList<ALT<index_t> >& alts = *(threadParam->alts);

    EList<Node> nodes; EList<Edge> edges;
    const EList<RefRecord>& tmp_szs = refGraph.tmp_szs;

    index_t thread_id = threadParam->thread_id;
    index_t nthreads = refGraph.nthreads;
    std::ostringstream number; number << thread_id;
    const string rg_fname = threadParam->out_fname + "." + number.str() + ".rf";
    ofstream rg_out_file(rg_fname.c_str(), ios::binary);
    if(!rg_out_file.good()) {
        cerr << "Could not open file for writing a reference graph: \"" << rg_fname << "\"" << endl;
        throw 1;
    }

    const bool bigEndian = threadParam->bigEndian;

    index_t& lastNode = threadParam->lastNode;

    index_t& num_nodes = threadParam->num_nodes;
    index_t& num_edges = threadParam->num_edges;
    index_t szs_idx = 0, szs_idx_end = tmp_szs.size();
    if(threadParam->thread_id != 0) {
        szs_idx = (tmp_szs.size() / nthreads) * thread_id;
    }
    if(thread_id + 1 < nthreads) {
        szs_idx_end = (tmp_szs.size() / nthreads) * (thread_id + 1);
    }

    index_t curr_pos = 0;
    for(index_t i = 0; i < szs_idx; i++) {
        curr_pos += tmp_szs[i].len;
    }
    EList<index_t> prev_tail_nodes;
    index_t alt_idx = 0;
    for(; szs_idx < szs_idx_end; szs_idx++) {
        index_t curr_len = tmp_szs[szs_idx].len;
        if(curr_len <= 0) continue;
        index_t num_predicted_nodes = (index_t)(curr_len * 1.2);
        nodes.resizeExact(num_predicted_nodes); nodes.clear();
        edges.resizeExact(num_predicted_nodes); edges.clear();

        // Created head node
        nodes.expand();
        nodes.back().label = 'Y';
        nodes.back().value = 0;

        // Create nodes and edges corresponding to a reference genome
        assert_leq(curr_pos + curr_len, s.length());
        for(size_t i = curr_pos; i < curr_pos + curr_len; i++) {
            nodes.expand();
            nodes.back().label = "ACGT"[(int)s[i]];
            nodes.back().value = i;
            assert_geq(nodes.size(), 2);
            edges.expand();
            edges.back().from = nodes.size() - 2;
            edges.back().to = nodes.size() - 1;
        }

        // Create tail node
        nodes.expand();
        nodes.back().label = 'Z';
        nodes.back().value = s.length();
        lastNode = nodes.size() - 1;
        edges.expand();
        edges.back().from = nodes.size() - 2;
        edges.back().to = nodes.size() - 1;
        ASSERT_ONLY(index_t backbone_nodes = nodes.size());
        // Create nodes and edges for SNPs
        for(; alt_idx < alts.size(); alt_idx++) {
            const ALT<index_t>& alt = alts[alt_idx];
            if(alt.pos < curr_pos) continue;
            assert_geq(alt.pos, curr_pos);
            if(alt.pos >= curr_pos + curr_len) break;
            if(alt.type == ALT_SNP_SGL) {
                assert_eq(alt.len, 1);
                nodes.expand();
                assert_lt(alt.seq, 4);
                assert_neq(alt.seq & 0x3, s[alt.pos]);
                nodes.back().label = "ACGT"[alt.seq];
                nodes.back().value = alt.pos;
                edges.expand();
                edges.back().from = alt.pos - curr_pos;
                edges.back().to = nodes.size() - 1;
                assert_lt(edges.back().from, backbone_nodes);
                edges.expand();
                edges.back().from = nodes.size() - 1;
                edges.back().to = alt.pos - curr_pos + 2;
                assert_lt(edges.back().to, backbone_nodes);
            } else if(alt.type == ALT_SNP_DEL) {
                assert_gt(alt.len, 0);
                edges.expand();
                edges.back().from = alt.pos - curr_pos;
                edges.back().to = alt.pos - curr_pos + alt.len + 1;
                assert_lt(edges.back().from, backbone_nodes);
                assert_lt(edges.back().to, backbone_nodes);
            } else if(alt.type == ALT_SNP_INS) {
                assert_gt(alt.len, 0);
                for(size_t j = 0; j < alt.len; j++) {
                    uint64_t bp = alt.seq >> ((alt.len - j - 1) << 1);
                    bp &= 0x3;
                    char ch = "ACGT"[bp];
                    nodes.expand();
                    nodes.back().label = ch;
                    nodes.back().value = (index_t)INDEX_MAX;
                    edges.expand();
                    edges.back().from = (j == 0 ? alt.pos - curr_pos : nodes.size() - 2);
                    edges.back().to = nodes.size() - 1;
                }
                edges.expand();
                edges.back().from = nodes.size() - 1;
                edges.back().to = alt.pos - curr_pos + 1;
            } else if(alt.type == ALT_SPLICESITE) {
                assert_lt(alt.left, alt.right);
                edges.expand();
                edges.back().from = alt.left - curr_pos;
                edges.back().to = alt.right - curr_pos + 2;
                assert_lt(edges.back().from, backbone_nodes);
                assert_lt(edges.back().to, backbone_nodes);
            } else {
                assert(false);
            }
        }

#ifndef NDEBUG
        if(refGraph.debug) {
            cerr << "Nodes:" << endl;
            for(size_t i = 0; i < nodes.size(); i++) {
                const Node& node = nodes[i];
                cerr << "\t" << i << "\t" << node.label << "\t" << node.value << endl;
            }
            cerr << endl;
            cerr << "Edges: " << endl;
            for(size_t i = 0; i < edges.size(); i++) {
                const Edge& edge = edges[i];
                cerr << "\t" << i << "\t" << edge.from << " --> " << edge.to << endl;
            }
            cerr << endl;
        }
#endif

        if(!isReverseDeterministic(nodes, edges)) {
            reverseDeterminize(nodes, edges, lastNode, curr_pos > 0 ? curr_pos + 1 : 0);
            assert(isReverseDeterministic(nodes, edges));
        }

        // Identify head
        index_t head_node = nodes.size();
        for(index_t i = 0; i < nodes.size(); i++) {
            if(nodes[i].label == 'Y') {
                head_node = i;
                break;
            }
        }
        assert_lt(head_node, nodes.size());
        index_t tail_node = lastNode; assert_lt(tail_node, nodes.size());

        // Update edges
        const index_t invalid = (index_t)INDEX_MAX;
        bool head_off = curr_pos > 0, tail_off = curr_pos + curr_len < jlen;
        for(index_t i = 0; i < edges.size(); i++) {
            index_t from = edges[i].from;
            from = from + num_nodes;
            if(head_off && edges[i].from > head_node) from -= 1;
            if(tail_off && edges[i].from > tail_node) from -= 1;
            if(head_off && edges[i].from == head_node) {
                edges[i].from = invalid;
            } else {
                edges[i].from = from;
            }

            index_t to = edges[i].to;
            to = to + num_nodes;
            if(head_off && edges[i].to > head_node) to -= 1;
            if(tail_off && edges[i].to > tail_node) to -= 1;
            if(tail_off && edges[i].to == tail_node) {
                edges[i].to = invalid;
            } else {
                edges[i].to = to;
            }
        }
        head_node = tail_node = invalid;
        // Also update lastNode
        if(!tail_off) {
            lastNode += num_nodes;
            if(head_off) lastNode -= 1;
        }

        // Connect head nodes with tail nodes in the previous automaton
        index_t num_head_nodes = 0;
        index_t tmp_num_edges = edges.size();
        if(head_off) {
            EList<index_t> nodes_to_head;
            for(index_t i = 0; i < tmp_num_edges; i++) {
                if(edges[i].from == head_node) {
                    num_head_nodes++;
                    if(prev_tail_nodes.size() > 0) {
                        for(index_t j = 0; j < prev_tail_nodes.size(); j++) {
                            edges.expand();
                            edges.back().from = prev_tail_nodes[j];
                            edges.back().to = edges[i].to;
                            assert_lt(edges.back().from, edges.back().to);
                        }
                    } else {
                        nodes_to_head.push_back(edges[i].to);
                    }
                }
            }

            if(nodes_to_head.size() > 0) {
                assert_gt(thread_id, 0);
                assert_eq(prev_tail_nodes.size(), 0);
                writeIndex<index_t>(rg_out_file, nodes_to_head.size(), bigEndian);
                for(index_t i = 0; i < nodes_to_head.size(); i++) {
                    writeIndex<index_t>(rg_out_file, nodes_to_head[i], bigEndian);
                }
            }
        }

        // Need to check if it's reverse-deterministic
        if(num_head_nodes > 1) {
            threadParam->multipleHeadNodes = true;
        }

        // List tail nodes
        prev_tail_nodes.clear();
        if(tail_off) {
            for(index_t i = 0; i < tmp_num_edges; i++) {
                if(edges[i].to == tail_node) {
                    prev_tail_nodes.push_back(edges[i].from);
                }
            }
        }

        // Write nodes and edges
        index_t tmp_num_nodes = nodes.size();
        assert_gt(tmp_num_nodes, 2);
        if(head_off) tmp_num_nodes--;
        if(tail_off) tmp_num_nodes--;
        writeIndex<index_t>(rg_out_file, tmp_num_nodes, bigEndian);
        ASSERT_ONLY(index_t num_nodes_written = 0);
        for(index_t i = 0; i < nodes.size(); i++) {
            if(head_off && nodes[i].label == 'Y') continue;
            if(tail_off && nodes[i].label == 'Z') continue;
            nodes[i].write(rg_out_file, bigEndian);
            ASSERT_ONLY(num_nodes_written++);
        }
        assert_eq(tmp_num_nodes, num_nodes_written);
        tmp_num_edges = edges.size();
        assert_gt(tmp_num_edges, num_head_nodes + prev_tail_nodes.size());
        if(head_off) tmp_num_edges -= num_head_nodes;
        if(tail_off) tmp_num_edges -= prev_tail_nodes.size();
        writeIndex<index_t>(rg_out_file, tmp_num_edges, bigEndian);
        ASSERT_ONLY(index_t num_edges_written = 0);
        for(index_t i = 0; i < edges.size(); i++) {
            if(head_off && edges[i].from == head_node) continue;
            if(tail_off && edges[i].to == tail_node) continue;
            edges[i].write(rg_out_file, bigEndian);
            ASSERT_ONLY(num_edges_written++);
        }
        assert_eq(tmp_num_edges, num_edges_written);

        // Clear nodes and edges
        nodes.clear(); edges.clear();

        curr_pos += curr_len;
        num_nodes += tmp_num_nodes;
        num_edges += tmp_num_edges;
    }

    if(nthreads > 1 && thread_id + 1 < (index_t)nthreads && prev_tail_nodes.size() > 0) {
        writeIndex<index_t>(rg_out_file, prev_tail_nodes.size(), bigEndian);
        for(index_t i = 0; i < prev_tail_nodes.size(); i++) {
            writeIndex<index_t>(rg_out_file, prev_tail_nodes[i], bigEndian);
        }
    }

    // Close out file handle
    rg_out_file.close();
}

template <typename index_t>
bool RefGraph<index_t>::isReverseDeterministic(EList<Node>& nodes, EList<Edge>& edges)
{
    if(edges.size() <= 0) return true;

    // Sort edges by "to" nodes
    sortEdgesTo(edges);

    index_t curr_to = edges.front().to;
    EList<bool> seen; seen.resize(5); seen.fillZero();
    for(index_t i = 1; i < edges.size(); i++) {
        index_t from = edges[i].from;
        assert_lt(from, nodes.size());
        char nt = nodes[from].label;
        assert(nt == 'A' || nt == 'C' || nt == 'G' || nt == 'T' || nt == 'Y');
        if(nt == 'Y') nt = 4;
        else          nt = asc2dna[(int)nt];
        assert_lt(nt, seen.size());
        if(curr_to != edges[i].to) {
            curr_to = edges[i].to;
            seen.fillZero();
            seen[nt] = true;
        } else {
            if(seen[nt]) return false;
            seen[nt] = true;
        }
    }

    return true;
}


template <typename index_t>
void RefGraph<index_t>::reverseDeterminize(EList<Node>& nodes, EList<Edge>& edges, index_t& lastNode, index_t lastNode_add)
{
    EList<CompositeNode> cnodes; cnodes.ensure(nodes.size());
    map<CompositeNodeIDs, index_t> cnode_map;
    deque<index_t> active_cnodes;
    EList<CompositeEdge> cedges; cedges.ensure(edges.size());

    // Start from the final node ('Z')
    assert_lt(lastNode, nodes.size());
    const Node& last_node = nodes[lastNode];
    cnodes.expand();
    cnodes.back().reset();
    cnodes.back().label = last_node.label;
    cnodes.back().value = last_node.value;
    cnodes.back().nodes.push_back(lastNode);
    active_cnodes.push_back(0);
    cnode_map[cnodes.back().nodes] = 0;
    sortEdgesTo(edges);

    index_t firstNode = 0; // Y -> ... -> Z
    EList<index_t> predecessors;
    while(!active_cnodes.empty()) {
        index_t cnode_id = active_cnodes.front(); active_cnodes.pop_front();
        assert_lt(cnode_id, cnodes.size());

        // Find predecessors of this composite node
        predecessors.clear();
        for(size_t i = 0; i < cnodes[cnode_id].nodes.size(); i++) {
            index_t node_id = cnodes[cnode_id].nodes.getID(i);
            pair<index_t, index_t> edge_range = findEdgesTo(edges, node_id);
            assert_leq(edge_range.first, edge_range.second);
            assert_leq(edge_range.second, edges.size());
            for(index_t j = edge_range.first; j < edge_range.second; j++) {
                assert_eq(edges[j].to, node_id);
                predecessors.push_back(edges[j].from);
            }
        }

        if(predecessors.size() >= 2) {
            // Remove redundant nodes
            predecessors.sort();
            index_t new_size = unique(predecessors.begin(), predecessors.end()) - predecessors.begin();
            predecessors.resize(new_size);

            // Create composite nodes by labels
            stable_sort(predecessors.begin(), predecessors.end(), TempNodeLabelCmp(nodes));
        }

        for(size_t i = 0; i < predecessors.size();) {
            index_t node_id = predecessors[i];
            assert_lt(node_id, nodes.size());
            const Node& node = nodes[node_id]; i++;

            cnodes.expand();
            cnodes.back().reset();
            cnodes.back().label = node.label;
            cnodes.back().value = node.value;
            cnodes.back().nodes.push_back(node_id);

            if(node.label == 'Y' && firstNode == 0) {
                firstNode = cnodes.size() - 1;
            }

            while(i < predecessors.size()) {
                index_t next_node_id = predecessors[i];
                assert_lt(next_node_id, nodes.size());
                const Node& next_node = nodes[next_node_id];
                if(next_node.label != node.label) break;
                cnodes.back().nodes.push_back(next_node_id);
                if(next_node.value != (index_t)INDEX_MAX) {
                    if(cnodes[cnode_id].value == (index_t)INDEX_MAX) {
                        cnodes[cnode_id].value = next_node.value;
                    } else {
                        cnodes[cnode_id].value = max(cnodes[cnode_id].value, next_node.value);
                    }
                }
                i++;
            }

            // Create edges from this new composite node to current composite node
            typename map<CompositeNodeIDs, index_t>::iterator existing = cnode_map.find(cnodes.back().nodes);
            if(existing == cnode_map.end()) {
                cnode_map[cnodes.back().nodes] = cnodes.size() - 1;
                active_cnodes.push_back(cnodes.size() - 1);
                cedges.push_back(CompositeEdge(cnodes.size() - 1, cnode_id));
            } else {
                cnodes.pop_back();
                cedges.push_back(CompositeEdge((*existing).second, cnode_id));
            }

            // Increment indegree
            cnodes[cnode_id].id++;
        }
    }

    // Interchange from and to
    for(index_t i = 0; i < cedges.size(); i++) {
        index_t tmp = cedges[i].from;
        cedges[i].from = cedges[i].to;
        cedges[i].to = tmp;
    }
    sort(cedges.begin(), cedges.end());
    active_cnodes.push_back(0);
    while(!active_cnodes.empty()) {
        index_t cnode_id = active_cnodes.front(); active_cnodes.pop_front();
        assert_lt(cnode_id, cnodes.size());
        const CompositeNode& cnode = cnodes[cnode_id];
        index_t i = cedges.bsearchLoBound(CompositeEdge(cnode_id, 0));
        while(i < cedges.size()) {
            assert_geq(cedges[i].from, cnode_id);
            if(cedges[i].from != cnode_id) break;
            index_t predecessor_cnode_id = cedges[i].to;
            assert_lt(predecessor_cnode_id, cnodes.size());
            CompositeNode& predecessor_cnode = cnodes[predecessor_cnode_id];
            if(cnode.value == predecessor_cnode.value + 1) {
                active_cnodes.push_back(predecessor_cnode_id);
                break;
            }
            i++;
        }
    }
    // Restore from and to by interchanging them
    for(index_t i = 0; i < cedges.size(); i++) {
        index_t tmp = cedges[i].from;
        cedges[i].from = cedges[i].to;
        cedges[i].to = tmp;
    }

    // Create new nodes
    lastNode = 0; // Invalidate lastNode
    nodes.resizeExact(cnodes.size()); nodes.clear();
    assert_neq(firstNode, 0);
    assert_lt(firstNode, cnodes.size());
    CompositeNode& first_node = cnodes[firstNode];
    first_node.id = 0;
    nodes.expand();
    nodes.back() = first_node.getNode();
    active_cnodes.push_back(firstNode);
    sort(cedges.begin(), cedges.end());
    while(!active_cnodes.empty()) {
        index_t cnode_id = active_cnodes.front(); active_cnodes.pop_front();
        assert_lt(cnode_id, cnodes.size());
        index_t i = cedges.bsearchLoBound(CompositeEdge(cnode_id, 0));
        while(i < cedges.size()) {
            assert_geq(cedges[i].from, cnode_id);
            if(cedges[i].from != cnode_id) break;
            index_t successor_cnode_id = cedges[i].to;
            assert_lt(successor_cnode_id, cnodes.size());
            CompositeNode& successor_cnode = cnodes[successor_cnode_id];
            assert_gt(successor_cnode.id, 0);
            successor_cnode.id--;
            if(successor_cnode.id == 0) {
                active_cnodes.push_back(successor_cnode_id);
                successor_cnode.id = nodes.size();
                nodes.expand();
                nodes.back() = successor_cnode.getNode();
                if(nodes.back().label == 'Z') {
                    assert_eq(lastNode, 0);
                    assert_gt(nodes.size(), 1);
                    lastNode = nodes.size() - 1;
                }
            }
            i++;
        }
    }

    // Create new edges
    edges.resizeExact(cedges.size()); edges.clear();
    for(index_t i = 0; i < cedges.size(); i++) {
        const CompositeEdge& edge = cedges[i];
        edges.expand();
        edges.back() = edge.getEdge(cnodes);
    }
    sortEdgesFrom(edges);

#if 0
#ifndef NDEBUG
    if(debug) {
        cerr << "Nodes:" << endl;
        for(size_t i = 0; i < nodes.size(); i++) {
            const Node& node = nodes[i];
            cerr << "\t" << i << "\t" << node.label << "\t" << node.value << (node.backbone ? "\tbackbone" : "") << endl;
        }
        cerr << endl;
        cerr << "Edges: " << endl;
        for(size_t i = 0; i < edges.size(); i++) {
            const Edge& edge = edges[i];
            cerr << "\t" << i << "\t" << edge.from << " --> " << edge.to << endl;
        }
        cerr << endl;
    }
#endif
#endif
}

template <typename index_t>
class PathGraph {
public:
    struct PathNode {
        index_t                from;
        index_t                to;
        pair<index_t, index_t> key;

        void setSorted()      { to = (index_t)INDEX_MAX; }
        bool isSorted() const { return to == (index_t)INDEX_MAX; }

        index_t value() const { return to; }
        index_t outdegree() const { return key.first; }

        bool operator< (const PathNode& o) const {
            return key < o.key;
        };
    };

    static index_t PathNodeFrom (PathNode& a) {
    	return a.from;
    }

    static index_t PathNodeKey (PathNode& a) {
       	return a.key.first;
    }

    struct PathNodeFromCmp {
        bool operator() (const PathNode& a, const PathNode& b) const {
            return a.from < b.from;
        }
    };

    struct PathNodeToCmp {
    	bool operator() (const PathNode& a, const PathNode& b) const {
    		return a.to < b.to;
    	}
    };

    struct PathEdge {
        index_t from;
        index_t ranking;
        char    label;

        PathEdge() { reset(); }

        PathEdge(index_t from_, index_t ranking_, char label_) : from(from_), ranking(ranking_), label(label_) {}

        void reset() {
            from = 0;
            ranking = 0;
            label = 0;
        }

        bool operator< (const PathEdge& o) const {
            return label < o.label || (label == o.label && ranking < o.ranking);
        };

    };
    static index_t PathEdgeTo (PathEdge& a) {
        return a.ranking;
    }

    struct PathEdgeFromCmp {
        bool operator() (const PathEdge& a, const PathEdge& b) const {
            return a.from < b.from || (a.from == b.from && a.ranking < b.ranking);
        }
    };


    struct PathEdgeToCmp {
        bool operator() (const PathEdge& a, const PathEdge& b) const {
            return a.ranking < b.ranking;
        }
    };

    struct TempEdge {
        index_t from; // from Node
        index_t to;   // to Node

    };

    struct TempEdgeFromCmp {
        bool operator() (const TempEdge& a, const TempEdge& b) const {
            return a.from < b.from;
        }
    };

    struct TempEdgeToCmp {
        bool operator() (const TempEdge& a, const TempEdge& b) const {
            return a.to < b.to;
        };
    };

private:
    struct ThreadParam {
        PathGraph<index_t>*              previous;
        EList<PathNode>*                 from_nodes;
        EList<PathNode>*			     to_nodes;
        EList<index_t>*                  from_cur;
        EList<index_t>*                  to_cur;
        index_t                          st;
        index_t                          en;
        int                              partitions;
        int                              thread_id;
     };
    static void seperateNodes(void* vp);
    static void seperateNodesCount(void* vp);
    static index_t hash(index_t id, index_t div) {
        uint64_t mult = 13;
        return (mult * (uint64_t)id) % div;
    }


    struct ThreadParam2 {
        index_t                         st;
        index_t                         en;
        EList<PathNode>*                from_nodes;
        EList<PathNode>*     	         to_nodes;
        EList<index_t>*                 from_size;
        EList<index_t>*                 to_size;
        EList<index_t>*                 from_off;
        EList<index_t>*                 to_off;
        int                             thread_id;
        PathNode**                      new_nodes;
        EList<index_t>*                 new_cur;
        EList<index_t>*                 breakvalues;
        ELList<index_t>*                breakpoints;
        int                             nthreads;
        int                             generation;
    };
    static void createCombined(void* vp);
    
    struct ThreadParam3 {
        PathGraph<index_t>*             previous;
        int                             thread_id;
        PathNode**                      new_nodes;
        ELList<index_t>*                breakpoints;
        int                             nthreads;
        PathNode**                      merged_nodes;
        index_t*                        merged_cur;
        index_t*                        mranks;
        tthread::mutex*                 merge_mutex;
    };
    static void mergeNodes(void* vp);
    
    struct ThreadParam4 {
        RefGraph<index_t>*                base;
        int                               thread_id;
        int								  st;
        int                               en;
        EList<PathNode>*                  sep_nodes;
        EList<TempEdge>*                  sep_edges;
        EList<PathEdge>*                  new_edges;
    };
    static void generateEdgesWorker(void* vp);


public:
    // Create a new graph in which paths are represented using nodes
    PathGraph(RefGraph<index_t>& parent, int nthreads_ = 1, bool verbose_ = false);

    // Construct a next 2^(j+1) path graph from a 2^j path graph
    PathGraph(PathGraph<index_t>& previous);

    ~PathGraph() {}

    void printInfo();

    bool generateEdges(RefGraph<index_t>& parent);

    index_t getNumNodes() const { return nodes.size(); }
    index_t getNumEdges() const { return edges.size(); }
    
    bool isSorted() const { return sorted; }

    //
    bool nextRow(int& gbwtChar, int& F, int& M, index_t& pos) {
        if(report_node_idx >= nodes.size()) return false;
        bool firstOutEdge = false;
        if(report_edge_range.first >= report_edge_range.second) {
            report_edge_range = getEdges(report_node_idx, false /* from? */);
            firstOutEdge = true;
            if(report_node_idx == 0) {
                report_M = pair<index_t, index_t>(0, 0);
            }
        }
        assert_lt(report_edge_range.first, report_edge_range.second);
        assert_lt(report_edge_range.first, edges.size());
        const PathEdge& edge = edges[report_edge_range.first];
        gbwtChar = edge.label;
        if(gbwtChar == 'Y') gbwtChar = 'Z';
        assert_lt(report_node_idx, nodes.size());
        F = (firstOutEdge ? 1 : 0);

        report_edge_range.first++;
        if(report_edge_range.first >= report_edge_range.second) {
            report_node_idx++;
        }
        assert_lt(report_M.first, nodes.size());
        pos = nodes[report_M.first].to;
        M = (report_M.second == 0 ? 1 : 0);
        report_M.second++;
        if(report_M.second >= nodes[report_M.first].key.first) {
            report_M.first++;
            report_M.second = 0;
        }
        return true;
    }

    //
    index_t nextFLocation() {
        if(report_F_node_idx >= nodes.size()) return (index_t)INDEX_MAX;
        index_t ret = report_F_location;
        pair<index_t, index_t> edge_range = getEdges(report_F_node_idx, false /* from? */);
        report_F_node_idx++;
        assert_lt(edge_range.first, edge_range.second);
        report_F_location += (edge_range.second - edge_range.first);
        return ret;
    }

private:
    void makeFromRef(RefGraph<index_t>& base);
    void generationOne();
    void earlyGeneration();
    void firstPruneGeneration();
    void lateGeneration();

    void mergeUpdateRank();

    pair<index_t, index_t> nextMaximalSet(pair<index_t, index_t> range);

    void sortByKey() { sort(nodes.begin(), nodes.end()); } // by key

    // Can create an index by using key.second in PathNodes.
    void sortByFrom(bool create_index = true);
    pair<index_t, index_t> getNodesFrom(index_t node);        // Use sortByFrom(true) first.

private:
    int             nthreads;
    bool            verbose;

    EList<PathNode> past_nodes;
    EList<PathNode> nodes;
    EList<PathEdge> edges;
    index_t         ranks;
    index_t         max_label;  // Node label of initial nodes.
    index_t         max_from; //number of nodes in RefGraph
    index_t         temp_nodes; // Total number of nodes created before sorting.


    index_t         generation; // Sorted by paths of length 2^generation.
    bool            sorted;
    
    // For reporting GBWT char, F, and M values
    index_t                report_node_idx;
    pair<index_t, index_t> report_edge_range;
    pair<index_t, index_t> report_M;
    // For reporting location in F corresponding to 1 bit in M
    index_t                report_F_node_idx;
    index_t                report_F_location;

    void      sortEdges(bool by_from, bool create_index);
    pair<index_t, index_t> getEdges(index_t node, bool by_from); // Create index first.

    // following variables are for debugging purposes
#ifndef NDEBUG
    bool               debug;
#endif

    EList<char>        bwt_string;
    EList<char>        F_array;
    EList<char>        M_array;
    EList<index_t>     bwt_counts;

    // brute-force implementations
    index_t select(const EList<char>& array, index_t p, char c) {
        if(p <= 0) return 0;
        for(index_t i = 0; i < array.size(); i++) {
            if(array[i] == c) {
                assert_gt(p, 0);
                p--;
                if(p == 0)
                    return i;
            }
        }
        return array.size();
    }

    index_t select1(const EList<char>& array, index_t p) {
        return select(array, p, 1);
    }

    index_t rank(const EList<char>& array, index_t p, char c) {
        index_t count = 0;
        assert_lt(p, array.size());
        for(index_t i = 0; i <= p; i++) {
            if(array[i] == c)
                count++;
        }
        return count;
    }

    index_t rank1(const EList<char>& array, index_t p) {
        return rank(array, p, 1);
    }

    // for debugging purposes
#ifndef NDEBUG
public: EList<pair<index_t, index_t> > ftab;
#endif
};

//Creates an initial PathGRaph from the RefGraph
//All nodes begin as unsorted nodes
template <typename index_t>
PathGraph<index_t>::PathGraph(RefGraph<index_t>& base, int nthreads_, bool verbose_) :
nthreads(nthreads_), verbose(verbose_),
ranks(0), max_label('Z'), temp_nodes(0), generation(0), sorted(false),
report_node_idx(0), report_edge_range(pair<index_t, index_t>(0, 0)), report_M(pair<index_t, index_t>(0, 0)),
report_F_node_idx(0), report_F_location(0)
{
#ifndef NDEBUG
    debug = base.nodes.size() <= 20;
#endif

    //fill nodes and set max_from
    makeFromRef(base);

    generationOne();

    while(generation < 3) { // this needs to be changed to account for different size index_t's
    	earlyGeneration();
    }

    firstPruneGeneration();
    if(isSorted()) return;
    past_nodes.swap(nodes);

    while(true) {
    	lateGeneration();
    	if(isSorted()) break;
    	past_nodes.swap(nodes);
	}
}

template <typename index_t>
void PathGraph<index_t>::makeFromRef(RefGraph<index_t>& base) {
	// Create a path node per edge with a key set to from node's label
	temp_nodes = base.edges.size() + 1;
	max_from = temp_nodes + 2;
	nodes.reserveExact(temp_nodes);
	for(index_t i = 0; i < base.edges.size(); i++) {
		const typename RefGraph<index_t>::Edge& e = base.edges[i];
		nodes.expand();
		nodes.back().from = e.from;
		nodes.back().to = e.to;

		switch(base.nodes[e.from].label) {
		case 'A':
			nodes.back().key = pair<index_t, index_t>(0, 0);
			break;
		case 'C':
			nodes.back().key = pair<index_t, index_t>(1, 0);
			break;
		case 'G':
			nodes.back().key = pair<index_t, index_t>(2, 0);
			break;
		case 'T':
			nodes.back().key = pair<index_t, index_t>(3, 0);
			break;
		case 'Y':
			nodes.back().key = pair<index_t, index_t>(4, 0);
			break;
		default:
			assert(false);
			throw 1;
		}
	}
	// Final node.
	assert_lt(base.lastNode, base.nodes.size());
	assert_eq(base.nodes[base.lastNode].label, 'Z');
	nodes.expand();
	nodes.back().from = nodes.back().to = base.lastNode;
	nodes.back().key = pair<index_t, index_t>(5, 0);

	printInfo();
}

template <typename index_t>
void PathGraph<index_t>::generationOne() {
	generation++;
	// first count where to start each from value
	EList<index_t> from_index;
	from_index.resizeExact(max_from + 1);
	from_index.fillZero();
	//Build from_index
	for(PathNode* node = nodes.begin(); node != nodes.end(); node++) {
		from_index[node->from]++;
	}
	index_t tot = from_index[0];
	from_index[0] = 0;
	for(index_t i = 1; i < max_from + 1; i++) {
		tot += from_index[i];
		from_index[i] = tot - from_index[i];
	}

	// use past_nodes as from_table
	past_nodes.resizeExact(nodes.size());
	past_nodes.fillZero();

	for(PathNode* node = nodes.begin(); node != nodes.end(); node++) {
		past_nodes[from_index[node->from]++] = *node;
	}

	//reset index
	for(index_t i = from_index.size() - 1; i > 0; i--) {
		from_index[i] = from_index[i - 1];
	}
	from_index[0] = 0;
	//Now query direct access table
	temp_nodes = 0;
	for(PathNode* node = past_nodes.begin(); node != past_nodes.end(); node++) {
		temp_nodes += from_index[node->to + 1] - from_index[node->to];
	}
	nodes.resizeExact(temp_nodes);
	nodes.clear();
	for(PathNode* node = past_nodes.begin(); node != past_nodes.end(); node++) {
		for(index_t j = from_index[node->to]; j < from_index[node->to + 1]; j++) {
			nodes.expand();
			nodes.back().from = node->from;
			nodes.back().to = past_nodes[j].to;
			assert_gt(generation, 0);
			index_t bit_shift = 1 << (generation - 1);
			bit_shift = (bit_shift << 1) + bit_shift; // Multiply by 3
			nodes.back().key  = pair<index_t, index_t>((node->key.first << bit_shift) + past_nodes[j].key.first, 0);
		}
	}
	printInfo();
	past_nodes.swap(nodes);
}

template <typename index_t>
void PathGraph<index_t>::earlyGeneration() {
	generation++;
	//here past_nodes is already sorted by .from
	// first count where to start each from value
	EList<index_t> from_index;
	from_index.resizeExact(max_from + 1);
	from_index.fillZero();

	//Build from_index
	for(index_t i = 0; i < past_nodes.size(); i++) {
		from_index[past_nodes[i].from + 1] = i + 1;
	}

	// Now query against hash-table
	//count number of nodes
	temp_nodes = 0;
	for(PathNode* node = past_nodes.begin(); node != past_nodes.end(); node++) {
		temp_nodes += from_index[node->to + 1] - from_index[node->to];
	}
	// make new nodes
	nodes.resizeExact(temp_nodes);
	nodes.clear();
	for(PathNode* node = past_nodes.begin(); node != past_nodes.end(); node++) {
		for(index_t j = from_index[node->to]; j < from_index[node->to + 1]; j++) {
			nodes.expand();
			nodes.back().from = node->from;
			nodes.back().to = past_nodes[j].to;
			assert_gt(generation, 0);
			index_t bit_shift = 1 << (generation - 1);
			bit_shift = (bit_shift << 1) + bit_shift; // Multiply by 3
			nodes.back().key  = pair<index_t, index_t>((node->key.first << bit_shift) + past_nodes[j].key.first, 0);
		}
	}
	printInfo();
	past_nodes.swap(nodes);
}

template <typename index_t>
void PathGraph<index_t>::firstPruneGeneration() {
	generation++;
	//here past_nodes is already sorted by .from
	// first count where to start each from value
	EList<index_t> from_index;
	from_index.resizeExact(max_from + 1);
	from_index.fillZero();

	//Build from_index
	for(index_t i = 0; i < past_nodes.size(); i++) {
		from_index[past_nodes[i].from + 1] = i + 1;
	}

	// Now query against hash-table
	//count number of nodes
	temp_nodes = 0;
	for(PathNode* node = past_nodes.begin(); node != past_nodes.end(); node++) {
		temp_nodes += from_index[node->to + 1] - from_index[node->to];
	}
	// make new nodes
	nodes.resizeExact(temp_nodes);
	nodes.clear();
	for(PathNode* node = past_nodes.begin(); node != past_nodes.end(); node++) {
		for(index_t j = from_index[node->to]; j < from_index[node->to + 1]; j++) {
			nodes.expand();
			nodes.back().from = node->from;
			nodes.back().to = past_nodes[j].to;
			assert_gt(generation, 0);
			nodes.back().key  = pair<index_t, index_t>(node->key.first, past_nodes[j].key.first);
		}
	}
	past_nodes.resizeExact(nodes.size());
	bin_sort_copy<PathNode, less<PathNode>, index_t>(nodes.begin(), nodes.end(), past_nodes.ptr(), &PathNodeKey, (index_t)-1, nthreads);
	nodes.swap(past_nodes);
	mergeUpdateRank();

	printInfo();
}


template <typename index_t>
void PathGraph<index_t>::lateGeneration() {
	generation++;
	clock_t overall = clock();
	clock_t indiv = clock();
	assert_gt(nthreads, 0);

	assert_neq(past_nodes.size(), ranks);

	EList<PathNode> from_table; from_table.resizeExact(past_nodes.size());
	if(verbose) cerr << "ALLOCATE FROM_TABLE: " << (float)(clock() - indiv) / CLOCKS_PER_SEC << endl;
	indiv = clock();
	bin_sort_copy<PathNode, PathNodeFromCmp, index_t>(past_nodes.begin(), past_nodes.end(), from_table.ptr(), &PathNodeFrom, max_from, nthreads);
	if(verbose) cerr << "BUILD TABLE: " << (float)(clock() - indiv) / CLOCKS_PER_SEC << endl;
	indiv = clock();

	//Build from_index
	EList<index_t> from_index; from_index.resizeExact(max_from + 1); from_index.fillZero();
	for(index_t i = 0; i < past_nodes.size(); i++) {
		from_index[from_table[i].from + 1] = i + 1;
	}
	if(verbose) cerr << "BUILD INDEX: " << (float)(clock() - indiv) / CLOCKS_PER_SEC << endl;
	indiv = clock();


	// Now query against hash-table

	//count number of nodes
	temp_nodes = 0;
	for(PathNode* node = past_nodes.begin(); node != past_nodes.end(); node++) {
		if(node->isSorted()) {
			temp_nodes++;
		} else {
			temp_nodes += from_index[node->to + 1] - from_index[node->to];
		}
	}
	if(verbose) cerr << "COUNT NEW NODES: " << (float)(clock() - indiv) / CLOCKS_PER_SEC << endl;
	indiv = clock();
	// make new nodes
	nodes.resizeExact(temp_nodes);
	nodes.clear();
	for(PathNode* node = past_nodes.begin(); node != past_nodes.end(); node++) {
		if(node->isSorted()) {
			nodes.push_back(*node);
		} else {
			for(index_t j = from_index[node->to]; j < from_index[node->to + 1]; j++) {
				nodes.expand();
				nodes.back().from = node->from;
				nodes.back().to = from_table[j].to;
				nodes.back().key  = pair<index_t, index_t>(node->key.first, from_table[j].key.first);
			}
		}
<<<<<<< HEAD
		if(verbose) cerr << "MADE NEW NODES: " << (float)(clock() - indiv) / CLOCKS_PER_SEC << endl;
		indiv = clock();
		// Now make all nodes properly sorted
		PathNode* block_start = nodes.begin();
		PathNode* curr = nodes.begin();
		ranks = 0;
		for(PathNode* node = nodes.begin() + 1; node != nodes.end(); node++) {
			if(node->key.first != block_start->key.first) {
				if(node - block_start > 1) {
					sort(block_start, node);
					while(block_start != node) {
						//extend while share same key
						index_t shift = 1;
						while(block_start + shift != node && block_start->key == (block_start + shift)->key) {
							shift++;
						}
						//check if all share .from
						bool merge = true;
						for(PathNode* n = block_start; n != (block_start + shift) && merge; n++) {
							if(n->from != block_start->from) merge = false;
						}
						//if they share same from, then they are a mergable set
						//check if they are able to be merged into the previous node (second clause)
						//otherwise write single node to array

						//if not mergable, just write all to array
						if(!merge) {
							for(PathNode* n = block_start; n != (block_start + shift); n++) {
								n->key.first = ranks;
								*curr++ = *n;
							}
							ranks++;
						} else if(curr == nodes.begin() || !(curr - 1)->isSorted() || (curr - 1)->from != block_start->from){
							block_start->setSorted();
							block_start->key.first = ranks++;
							*curr++ = *block_start;
=======
	}
	if(verbose) cerr << "MADE NEW NODES: " << (float)(clock() - indiv) / CLOCKS_PER_SEC << endl;
	indiv = clock();
	// Now make all nodes properly sorted
	PathNode* block_start = nodes.begin();
	PathNode* curr = nodes.begin();
	ranks = 0;
	for(PathNode* node = nodes.begin() + 1; node != nodes.end(); node++) {
		if(node->key.first != block_start->key.first) {
			if(node - block_start > 1) {
				sort(block_start, node);
				while(block_start != node) {
					//extend while share same key
					index_t shift = 1;
					while(block_start + shift != node && block_start->key == (block_start + shift)->key) {
						shift++;
					}
					//check if all share .from
					bool merge = true;
					for(PathNode* n = block_start; n != (block_start + shift) && merge; n++) {
						if(n->from != block_start->from) merge = false;
					}
					//if they share same from, then they are a mergable set
					//check if they are able to be merged into the previous node (second clause)
					//otherwise write single node to array

					//if not mergable, just write all to array
					if(!merge) {
						for(PathNode* n = block_start; n != (block_start + shift); n++) {
							n->key.first = ranks;
							*curr++ = *n;
>>>>>>> 2c16f181
						}
						ranks++;
					} else if(curr == nodes.begin() || !(curr - 1)->isSorted() || (curr - 1)->from != block_start->from){
						block_start->setSorted();
						block_start->key.first = ranks++;
						*curr++ = *block_start;
					}
					block_start += shift;
				}
			} else if(curr == nodes.begin() || (!(curr - 1)->isSorted() || (curr - 1)->from != block_start->from)){
				block_start->key.first = ranks++;
				*curr++ = *block_start;
			}
			block_start = node;
		}
	}
	PathNode* node = nodes.end();
	sort(block_start, node);
	while(block_start != node) {
		//extend while share same key
		index_t shift = 1;
		while(block_start + shift != node && block_start->key == (block_start + shift)->key) {
			shift++;
		}
		//check if all share .from
		bool merge = true;
		for(PathNode* n = block_start; n != (block_start + shift) && merge; n++) {
			if(n->from != block_start->from) merge = false;
		}
		//if they share same from, then they are a mergable set
		//check if they are able to be merged into the previous node (second clause)
		//otherwise write single node to array

		//if not mergable, just write all to array
		if(!merge) {
			for(PathNode* n = block_start; n != (block_start + shift); n++) {
				n->key.first = ranks;
				*curr++ = *n;
			}
			ranks++;
		} else if(!(curr - 1)->isSorted() || (curr - 1)->from != block_start->from){
			block_start->setSorted();
			block_start->key.first = ranks++;
			*curr++ = *block_start;
		}
		block_start += shift;
	}
	nodes.resizeExact(curr - nodes.begin());
	if(nodes.end() - block_start > 1) sort(block_start, nodes.end());
	if(verbose) cerr << "SORTED ALL NODES: " << (float)(clock() - indiv) / CLOCKS_PER_SEC << endl;
	indiv = clock();
	mergeUpdateRank();
	if(verbose) cerr << "MERGEUPDATERANK: " << (float)(clock() - indiv) / CLOCKS_PER_SEC << endl;
	if(verbose) cerr << "TOTAL TIME: " << (float)(clock() - overall) / CLOCKS_PER_SEC << endl;
	printInfo();
}


template <typename index_t>
void PathGraph<index_t>::printInfo()
{
    if(verbose) {
        cerr << "Generation " << generation
        << " (" << temp_nodes << " -> " << nodes.size() << " nodes, "
        << ranks << " ranks    	int bin = ;)" << endl;
    }
}

//--------------------------------------------------------------------------
template <typename index_t>
bool PathGraph<index_t>::generateEdges(RefGraph<index_t>& base)
{
	if(!sorted) return false;

	clock_t indiv = clock();
	clock_t overall = clock();

	//build hash table of base.edges binned by .to
	//query nodes against in rank order
	//put into the correct bin based on edge.label

	bin_sort_no_copy<typename RefGraph<index_t>::Edge, typename RefGraph<index_t>::EdgeToCmp, index_t>(
			base.edges.begin(), base.edges.end(), &RefGraph<index_t>::EdgeTo, (index_t)-1, nthreads);
	if(verbose) cerr << "BUILD TO_TABLE: " << (float)(clock() - indiv) / CLOCKS_PER_SEC << endl;
	indiv = clock();
	//Build to_index
	EList<index_t> to_index; to_index.resizeExact(max_from + 1); to_index.fillZero();
	for(index_t i = 0; i < base.edges.size(); i++) {
		to_index[base.edges[i].to + 1] = i + 1;
	}

	if(verbose) cerr << "BUILD TO_INDEX: " << (float)(clock() - indiv) / CLOCKS_PER_SEC << endl;
	indiv = clock();

	//sort nodes by from before we query against hash_table in order to improve cache performance
	//copy so that we don't have to re-sort by rank to do next step
	past_nodes.resizeExact(nodes.size());
	bin_sort_copy<PathNode, PathNodeFromCmp, index_t>(
				nodes.begin(), nodes.end(), past_nodes.ptr(), &PathNodeFrom, max_from, nthreads);

	if(verbose) cerr << "Sort nodes by from: "  << (float)(clock() - indiv) / CLOCKS_PER_SEC << endl;
	indiv = clock();

	// Now query against hash-table

	//count number of edges
	index_t label_index[6] = {0};
	for(PathNode* node = past_nodes.begin(); node != past_nodes.end(); node++) {
		for(index_t j = to_index[node->from]; j < to_index[node->from + 1]; j++) {
			switch(base.nodes[base.edges[j].from].label) {
				case 'A': label_index[0]++; break;
				case 'C': label_index[1]++; break;
				case 'G': label_index[2]++; break;
				case 'T': label_index[3]++; break;
				case 'Y': label_index[4]++; break;
				case 'Z': label_index[5]++; break;
				default: assert(false); throw 1;
			}
		}
	}
	// make new nodes
	index_t tot = label_index[0];
	label_index[0] = 0;
	for(int i = 1; i < 6; i++) {
		tot += label_index[i];
		label_index[i] =  tot - label_index[i];
	}
	if(verbose) cerr << "COUNT NEW EDGES: " << (float)(clock() - indiv) / CLOCKS_PER_SEC << endl;
	indiv = clock();
	edges.resizeExact(tot);
	for(PathNode* node = past_nodes.begin(); node != past_nodes.end(); node++) {
		for(index_t j = to_index[node->from]; j < to_index[node->from + 1]; j++) {
			switch(base.nodes[base.edges[j].from].label) {
				case 'A':
					edges[label_index[0]++] = PathEdge(base.edges[j].from, node->key.first, 'A');
					break;
				case 'C':
					edges[label_index[1]++] = PathEdge(base.edges[j].from, node->key.first, 'C');
					break;
				case 'G':
					edges[label_index[2]++] = PathEdge(base.edges[j].from, node->key.first, 'G');
					break;
				case 'T':
					edges[label_index[3]++] = PathEdge(base.edges[j].from, node->key.first, 'T');
					break;
				case 'Y':
					edges[label_index[4]++] = PathEdge(base.edges[j].from, node->key.first, 'Y');
					break;
				case 'Z':
					edges[label_index[5]++] = PathEdge(base.edges[j].from, node->key.first, 'Z');
					break;
				default:
					assert(false);
					throw 1;
			}
		}
	}

	if(verbose) cerr << "MADE NEW EDGES: " << (float)(clock() - indiv) / CLOCKS_PER_SEC << endl;
		indiv = clock();

	bin_sort_no_copy<PathEdge, less<PathEdge>, index_t>(edges.begin(), edges.begin() + label_index[0], &PathEdgeTo, (index_t)-1);
	bin_sort_no_copy<PathEdge, less<PathEdge>, index_t>(edges.begin() + label_index[0], edges.begin() + label_index[1], &PathEdgeTo, (index_t)-1);
	bin_sort_no_copy<PathEdge, less<PathEdge>, index_t>(edges.begin() + label_index[1], edges.begin() + label_index[2], &PathEdgeTo, (index_t)-1);
	bin_sort_no_copy<PathEdge, less<PathEdge>, index_t>(edges.begin() + label_index[2], edges.begin() + label_index[3], &PathEdgeTo, (index_t)-1);

	sort(edges.begin() + label_index[3], edges.begin() + label_index[4]);
	sort(edges.begin() + label_index[4], edges.begin() + label_index[5]);

    for(index_t i = 1; i < edges.size(); i++) {
    	if(edges[i] < edges[i - 1] && verbose) cerr << "WRONG " << i << endl;
    }

	if(verbose) cerr << "SORTED NEW EDGES: " << (float)(clock() - indiv) / CLOCKS_PER_SEC << endl;
	indiv = clock();

#ifndef NDEBUG
    if(debug) {
        cerr << "just after creating path edges" << endl;
        cerr << "Ref edges" << endl;
        for(size_t i = 0; i < base.edges.size(); i++) {
            const typename RefGraph<index_t>::Edge& edge = base.edges[i];
            cerr << "\t" << i << "\t" << edge.from << " --> " << edge.to << endl;
        }

        cerr << "Path nodes" << endl;
        for(size_t i = 0; i < nodes.size(); i++) {
            const PathNode& node = nodes[i];
            cerr << "\t" << i << "\t(" << node.key.first << ", " << node.key.second << ")\t"
            << node.from << " --> " << node.to << endl;
        }

        cerr << "Path edges" << endl;
        for(size_t i = 0; i < edges.size(); i++) {
            const PathEdge& edge = edges[i];
            cerr << "\t" << i << "\tfrom: " << edge.from << "\tranking: " << edge.ranking << "\t" << edge.label << endl;
        }
    }
#endif

#ifndef NDEBUG

    // Switch char array[x][y]; to char** array;
    if(debug) {
        cerr << "after sorting nodes by ranking and edges by label and ranking" << endl;
        cerr << "Path nodes" << endl;
        for(size_t i = 0; i < nodes.size(); i++) {
            const PathNode& node = nodes[i];
            cerr << "\t" << i << "\t(" << node.key.first << ", " << node.key.second << ")\t"
                 << node.from << " --> " << node.to << endl;
        }

        cerr << "Path edges" << endl;
        for(size_t i = 0; i < edges.size(); i++) {
            const PathEdge& edge = edges[i];
            cerr << "\t" << i << "\tfrom: " << edge.from << "\tranking: " << edge.ranking << "\t" << edge.label << endl;
        }
    }
#endif

    // Sets PathNode.to = GraphNode.value and PathNode.key.first to outdegree
    // Replaces (from.from, to) with (from, to)
    PathNode* node = nodes.begin(); node->key.first = 0;
    PathEdge* edge = edges.begin();
    while(node != nodes.end() && edge != edges.end()) {
        if(edge->from == node->from) {
            edge->from = node - nodes.begin(); edge++;
            node->key.first++;
        } else {
            node->to = base.nodes[node->from].value;
            node++; node->key.first = 0;
        }
    }
    if(node != nodes.end()) {
        node->to = base.nodes[node->from].value;
    }

    if(verbose) cerr << "PROCESS EDGES: " << (float)(clock() - indiv) / CLOCKS_PER_SEC << endl;
    indiv = clock();

    // Remove 'Y' node
    assert_gt(nodes.size(), 2);
    nodes.back().key.first = nodes[nodes.size() - 2].key.first;
    nodes[nodes.size() - 2] = nodes.back();
    nodes.pop_back();
    // Adjust edges accordingly
    for(size_t i = 0; i < edges.size(); i++) {
        PathEdge& edge = edges[i];
        if(edge.label == 'Y') {
            edge.label = 'Z';
        } else if(edge.ranking >= nodes.size()) {
            assert_eq(edge.ranking, nodes.size());
            edge.ranking -= 1;
        }
    }
    if(verbose) cerr << "REMOVE Y: " << (float)(clock() - indiv) / CLOCKS_PER_SEC << endl;
    indiv = clock();

#ifndef NDEBUG
    if(debug) {
        cerr << "Path nodes" << endl;
        for(size_t i = 0; i < nodes.size(); i++) {
            const PathNode& node = nodes[i];
            cerr << "\t" << i << "\t(" << node.key.first << ", " << node.key.second << ")\t"
            << node.from << " --> " << node.to << endl;
        }

        cerr << "Path edges" << endl;
        for(size_t i = 0; i < edges.size(); i++) {
            const PathEdge& edge = edges[i];
            cerr << "\t" << i << "\tfrom: " << edge.from << "\tranking: " << edge.ranking << "\t" << edge.label << endl;
        }
    }
#endif

    // this should be a merge not a sort!!
    // edges with a given label are sorted by ranking
    // only 4 labels so should be pretty trivial to do a 4-way merge
    bin_sort_no_copy<PathEdge, PathEdgeToCmp, index_t>(edges.begin(), edges.end(), &PathEdgeTo, (index_t)-1, nthreads);
    for(PathNode* node = nodes.begin(); node != nodes.end(); node++) {
        node->key.second = 0;
    }

    for(index_t i = 0; i < edges.size(); i++) {
        nodes[edges[i].ranking].key.second = i + 1;
    }
    if(verbose) cerr << "SORT, Make index: " << (float)(clock() - indiv) / CLOCKS_PER_SEC << endl;
    if(verbose) cerr << "TOTAL: " << (float)(clock() - overall) / CLOCKS_PER_SEC << endl;
    return true;

//-----------------------------------------------------------------------------------------------------
    bwt_string.clear();
    F_array.clear();
    M_array.clear();
    bwt_counts.resizeExact(5); bwt_counts.fillZero();
    for(index_t node = 0; node < nodes.size(); node++) {
        pair<index_t, index_t> edge_range = getEdges(node, false /* from? */);
        for(index_t i = edge_range.first; i < edge_range.second; i++) {
            assert_lt(i, edges.size());
            char label = edges[i].label;
            if(label == 'Y') {
                label = 'Z';
            }
            bwt_string.push_back(label);
            F_array.push_back(i == edge_range.first ? 1 : 0);

            if(label != 'Z') {
                char nt = asc2dna[(int)label];
                assert_lt(nt + 1, bwt_counts.size());
                bwt_counts[nt + 1]++;
            }
        }
        for(index_t i = 0; i < nodes[node].key.first; i++) {
            M_array.push_back(i == 0 ? 1 : 0);
        }
    }
    assert_gt(bwt_string.size(), 0);
    assert_eq(bwt_string.size(), F_array.size());
    assert_eq(bwt_string.size(), M_array.size());

    for(size_t i = 0; i < bwt_counts.size(); i++) {
        if(i > 0) bwt_counts[i] += bwt_counts[i - 1];
    }

#ifndef NDEBUG
    if(debug) {
        cerr << "Path nodes (final)" << endl;
        for(size_t i = 0; i < nodes.size(); i++) {
            const PathNode& node = nodes[i];
            cerr << "\t" << i << "\t(" << node.key.first << ", " << node.key.second << ")\t"
            << node.from << " --> " << node.to << endl;
        }

        cerr << "Path edges (final)" << endl;
        for(size_t i = 0; i < edges.size(); i++) {
            const PathEdge& edge = edges[i];
            cerr << "\t" << i << "\tfrom: " << edge.from << "\tranking: " << edge.ranking << "\t" << edge.label << endl;
        }

        cerr << "i\tBWT\tF\tM" << endl;
        for(index_t i = 0; i < bwt_string.size(); i++) {
            cerr << i << "\t" << bwt_string[i] << "\t"  // BWT char
            << (int)F_array[i] << "\t"             // F bit value
            << (int)M_array[i] << endl;            // M bit value
        }

        for(size_t i = 0; i < bwt_counts.size(); i++) {
            cerr << i << "\t" << bwt_counts[i] << endl;
        }
    }
#endif

    // Test searches, based on paper_example
#if 1
    EList<string> queries;  EList<index_t> answers;
#   if 1
#      if 1
    queries.push_back("GACGT"); answers.push_back(9);
    queries.push_back("GATGT"); answers.push_back(9);
    queries.push_back("GACT");  answers.push_back(9);
    queries.push_back("ATGT");  answers.push_back(4);
    queries.push_back("GTAC");  answers.push_back(10);
    queries.push_back("ACTG");  answers.push_back(3);
#      else
    // rs55902548, at 402, ref, alt, unknown alt
    queries.push_back("GGCAGCTCCCATGGGTACACACTGGGCCCAGAACTGGGATGGAGGATGCA");
    // queries.push_back("GGCAGCTCCCATGGGTACACACTGGTCCCAGAACTGGGATGGAGGATGCA");
    // queries.push_back("GGCAGCTCCCATGGGTACACACTGGACCCAGAACTGGGATGGAGGATGCA");

    // rs5759268, at 926787, ref, alt, unknown alt
    // queries.push_back("AAATTGCTCAGCCTTGTGCTGTGCACACCTGGTTCTCTTTCCAGTGTTAT");
    // queries.push_back("AAATTGCTCAGCCTTGTGCTGTGCATACCTGGTTCTCTTTCCAGTGTTAT");
    // queries.push_back("AAATTGCTCAGCCTTGTGCTGTGCAGACCTGGTTCTCTTTCCAGTGTTAT");
#      endif

    for(size_t q = 0; q < queries.size(); q++) {
        const string& query = queries[q];
        assert_gt(query.length(), 0);
        index_t top = 0, bot = edges.size();
        index_t node_top = 0, node_bot = 0;
        cerr << "Aligning " << query <<  endl;
        index_t i = 0;
        for(; i < query.length(); i++) {
            if(top >= bot) break;
            int nt = query[query.length() - i - 1];
            nt = asc2dna[nt];
            assert_lt(nt, 4);

            cerr << "\t" << i << "\tBWT range: [" << top << ", " << bot << ")" << endl;

            top = bwt_counts[(int)nt] + (top <= 0 ? 0 : rank(bwt_string, top - 1, "ACGT"[nt]));
            bot = bwt_counts[(int)nt] + rank(bwt_string, bot - 1, "ACGT"[nt]);
            cerr << "\t\tLF BWT range: [" << top << ", " << bot << ")" << endl;

            node_top = rank1(M_array, top) - 1;
            node_bot = rank1(M_array, bot - 1);
            cerr << "\t\tnode range: [" << node_top << ", " << node_bot << ")" << endl;

            top = select1(F_array, node_top + 1);
            bot = select1(F_array, node_bot + 1);
        }
        cerr << "\t" << i << "\tBWT range: [" << top << ", " << bot << ")" << endl;
        // assert_eq(top, answers[q]);
        cerr << "finished... ";
        if(node_top < node_bot && node_top < nodes.size()) {
            index_t pos = nodes[node_top].to;
            index_t gpos = pos;
            const EList<RefRecord>& szs = base.szs;
            for(index_t i = 0; i < szs.size(); i++) {
                gpos += szs[i].off;
                if(pos < szs[i].len) break;
                pos -= szs[i].len;
            }

            cerr << "being aligned at " << gpos;
        }
        cerr << endl << endl;
    }
#   endif

    // See inconsistencies between F and M arraystimy thread
#   if 0
    cerr << endl << endl;
    EList<index_t> tmp_F;
    for(index_t i = 0; i < F_array.size(); i++) {
        if(F_array[i] == 1) tmp_F.push_back(i);
    }

    EList<index_t> tmp_M;
    for(index_t i = 0; i < M_array.size(); i++) {
        if(M_array[i] == 1) tmp_M.push_back(i);
    }

    index_t max_diff = 0;
    assert_eq(tmp_F.size(), tmp_M.size());
    for(index_t i = 0; i < tmp_F.size(); i++) {
        index_t diff = (tmp_F[i] >= tmp_M[i] ? tmp_F[i] - tmp_M[i] : tmp_M[i] - tmp_F[i]);
        if(diff > max_diff) {
            max_diff = diff;
            cerr << i << "\tdiff: " << max_diff << "\t" << (tmp_F[i] >= tmp_M[i] ? "+" : "-") << endl;
        }
    }
    cerr << "Final: " << tmp_F.back() << " vs. " << tmp_M.back() << endl;
#   endif

#endif
    return true;
}

//--------------------------------------------------------------------------

template <typename index_t>
void PathGraph<index_t>::mergeUpdateRank()
{
    // Update ranks
    if(generation == 4) {
    index_t rank = 0;
    pair<index_t, index_t> key = nodes.front().key;
    for(index_t i = 0; i < nodes.size(); i++) {
        PathNode& node = nodes[i];
        if(node.key != key) {
            key = node.key;
            rank++;
        }
        node.key = pair<index_t, index_t>(rank, 0);
	}
    ranks = rank + 1;
    // Merge equivalent nodes

    index_t curr = 0;
    pair<index_t, index_t> range(0, 0); // Empty range
    while(true) {
        range = nextMaximalSet(range);
        if(range.first >= range.second)
            break;
        nodes[curr] = nodes[range.first]; curr++;
    }
    nodes.resize(curr);

    // Set nodes that become sorted as sorted
    PathNode* candidate = &nodes.front();
    key = candidate->key; ranks = 1;
    for(index_t i = 1; i < nodes.size(); i++) {
        if(nodes[i].key != key) {
            if(candidate != NULL) {
                candidate->setSorted();
            }
            candidate = &nodes[i];
            key = candidate->key; ranks++;
        } else {
            candidate = NULL;
        }
    }

    if(candidate != NULL) {
        candidate->setSorted();
    }
    }
    // Only done on last iteration
    // Replace the ranks of a sorted graph so that rank(i) = i
    // Merges may otherwise leave gaps in the ranks
    if(ranks == nodes.size()) {
        for(index_t i = 0; i < nodes.size(); i++) {
            nodes[i].key.first = i;
        }
        sorted = true;
    }
}


// Returns the next maximal mergeable set of PathNodes.
// A set of PathNodes sharing adjacent keys is mergeable, if each of the
// PathNodes begins in the same GraphNode, and no other PathNode shares
// the key. If the maximal set is empty, returns the next PathNode.
template <typename index_t>
pair<index_t, index_t> PathGraph<index_t>::nextMaximalSet(pair<index_t, index_t> range) {
    if(range.second >= nodes.size()) {
        return pair<index_t, index_t>(0, 0);
    }
    range.first = range.second;
    range.second = range.first + 1;
    if(range.first > 0 && nodes[range.first - 1].key == nodes[range.first].key) {
        return range;
    }

    for(index_t i = range.second; i < nodes.size(); i++) {
        if(nodes[i - 1].key != nodes[i].key) {
            range.second = i;
        }
        if(nodes[i].from != nodes[range.first].from) {
            return range;
        }
    }
    range.second = nodes.size();
    return range;
}

template <typename index_t>
pair<index_t, index_t> PathGraph<index_t>::getEdges(index_t node, bool by_from) {
    if(node >= nodes.size()) {
        cerr << "Error: Trying to get edges " << (by_from ? "from " : "to ") << node << endl;
    }
    if(nodes[node].key.second == 0) {
        return pair<index_t, index_t>(0, 0);
    }
    if(node == 0) {
        return pair<index_t, index_t>(0, nodes[node].key.second);
    } else {
        return pair<index_t, index_t>(nodes[node - 1].key.second, nodes[node].key.second);
    }
}
#if 0
template <typename index_t>
void PathGraph<index_t>::sortByFrom(bool create_index) {
    sort(nodes.begin(), nodes.end(), PathNodeFromCmp());
    if(create_index) {
        index_t current = 0;
        nodes.front().key.second = 0;
        for(index_t i = 0; i < nodes.size(); i++) {
            while(current < nodes[i].from) {
                current++;
                assert_lt(current, nodes.size());
                nodes[current].key.second = i;
            }
        }
        for(current++; current < nodes.size(); current++) {
            nodes[current].key.second = nodes.size();
        }
    }
}

template <typename index_t>
pair<index_t, index_t> PathGraph<index_t>::getNodesFrom(index_t node) {
    if(node + 1 >= nodes.size()) {
        assert_eq(node + 1, nodes.size());
        return pair<index_t, index_t>(nodes.back().key.second, nodes.size());
    }
    if(nodes[node].key.second == nodes[node + 1].key.second) {
        return pair<index_t, index_t>(0, 0);
    }
    return pair<index_t, index_t>(nodes[node].key.second, nodes[node + 1].key.second);
}


template <typename index_t>
void PathGraph<index_t>::seperateNodes(void * vp) {
    ThreadParam* threadParam = (ThreadParam*)vp;

    PathGraph<index_t>* previous = threadParam->previous;
    EList<PathNode>& from_nodes = *(threadParam->from_nodes);
    EList<PathNode>& to_nodes = *(threadParam->to_nodes);
    EList<index_t>& from_cur = *(threadParam->from_cur);
    EList<index_t>& to_cur = *(threadParam->to_cur);

    index_t st = threadParam->st;
    index_t en = threadParam->en;
    int partitions = threadParam->partitions;

	for(index_t i = st; i < en; i++) {
		index_t from_hash = hash(previous->nodes[i].from, partitions);
		from_nodes[from_cur[from_hash]] = previous->nodes[i];
		from_cur[from_hash]++;
		if(!previous->nodes[i].isSorted()) {
			index_t to_hash = hash(previous->nodes[i].to, partitions);
			to_nodes[to_cur[to_hash]] = previous->nodes[i];
			to_cur[to_hash]++;
		}
	}
}

template <typename index_t>
void PathGraph<index_t>::seperateNodesCount(void * vp) {
    ThreadParam* threadParam = (ThreadParam*)vp;

    PathGraph<index_t>* previous = threadParam->previous;
    EList<index_t>& from_cur = *(threadParam->from_cur);
    EList<index_t>& to_cur = *(threadParam->to_cur);
    index_t st = threadParam->st;
    index_t en = threadParam->en;
    int partitions = threadParam->partitions;
    for(index_t i = st; i < en; i++) {
		index_t from_hash = hash(previous->nodes[i].from, partitions);
		from_cur[from_hash]++;
		if(!previous->nodes[i].isSorted()) {
			index_t to_hash = hash(previous->nodes[i].to, partitions);
			to_cur[to_hash]++;
		}
	}
}

template <typename index_t>
void PathGraph<index_t>::createCombined(void * vp) {
	ThreadParam2* threadParam = (ThreadParam2*)vp;

	index_t st     = threadParam->st;
	index_t en     = threadParam->en;
    int thread_id  = threadParam->thread_id;
    int nthreads   = threadParam->nthreads;
    int generation = threadParam->generation;

    EList<PathNode>& from_nodes = *(threadParam->from_nodes);
    EList<PathNode>& to_nodes   = *(threadParam->to_nodes);
    PathNode** new_nodes  = threadParam->new_nodes;

    const EList<index_t>& from_size = *(threadParam->from_size);
    const EList<index_t>& to_size   = *(threadParam->to_size);
    const EList<index_t>& from_off = *(threadParam->from_off);
    const EList<index_t>& to_off = *(threadParam->to_off);
    EList<index_t>& new_cur = *(threadParam->new_cur);

    //count
    //use heuristic sometimes instead of counting exact number?
    //other method for small number of to_nodes[i]?
    for(index_t i = st; i < en; i++) {
        if(to_size[i] <= 0) continue;
        assert_gt(from_size[i], 0);
        if(from_size[i] > 1) {
            PathNode* node = from_nodes.begin() + from_off[i];
            sort(node, node + from_size[i], PathNodeFromCmp());
        }
        if(to_size[i] > 1) {
            PathNode* node = to_nodes.begin() + to_off[i];
            sort(node, node + to_size[i], PathNodeToCmp());
        }
		index_t t = 0;
		for(index_t f = 0; f < from_size[i]; f++) {
			while(t < to_size[i] && from_nodes[from_off[i] + f].from > to_nodes[to_off[i] + t].to) {
				t++;
			}
            if(t >= to_size[i]) break;
            // assert_eq(from_nodes[i][f].from, to_nodes[i][t].to);
			index_t shift = 0;
			while(t + shift < to_size[i] && from_nodes[from_off[i] + f].from == to_nodes[to_off[i] + t + shift].to) {
				new_cur[thread_id]++;
				shift++;
			}
		}
    }

    if(new_cur[thread_id] <= 0) {
        return;
    }

    //allocate
    new_nodes[thread_id] = new PathNode[new_cur[thread_id]];
    ASSERT_ONLY(index_t new_cur_count = new_cur[thread_id]);
    new_cur[thread_id] = 0;
    //add
    for(index_t i = st; i < en; i++) {
    	if(from_size[i] <= 0 || to_size[i] <= 0) continue;
    	index_t t = 0;
    	for(index_t f = 0; f < from_size[i]; f++) {
        	while(t < to_size[i] && from_nodes[from_off[i] + f].from > to_nodes[to_off[i] + t].to) {
        		t++;
        	}
            if(t >= to_size[i]) break;
            // assert_eq(from_nodes[i][f].from, to_nodes[i][t].to);
        	index_t shift = 0;
        	while(t + shift < to_size[i] && from_nodes[from_off[i] + f].from == to_nodes[to_off[i] + t + shift].to) {
        		new_nodes[thread_id][new_cur[thread_id]].from = to_nodes[to_off[i] + t + shift].from;
        		new_nodes[thread_id][new_cur[thread_id]].to   = from_nodes[from_off[i] + f].to;
                if(generation < 4) {
                    assert_gt(generation, 0);
                    index_t bit_shift = 1 << (generation - 1);
                    bit_shift = (bit_shift << 1) + bit_shift; // Multiply by 3
                    new_nodes[thread_id][new_cur[thread_id]].key  = pair<index_t, index_t>((to_nodes[to_off[i] + t + shift].key.first << bit_shift) + from_nodes[from_off[i] + f].key.first, 0);
                } else {
                    new_nodes[thread_id][new_cur[thread_id]].key  = pair<index_t, index_t>(to_nodes[to_off[i] + t + shift].key.first, from_nodes[from_off[i] + f].key.first);
                }
        		new_cur[thread_id]++;
        		shift++;
        	}
    	}
    }
    assert_eq(new_cur_count, new_cur[thread_id]);

    if(generation > 3) {
        EList<index_t>&  breakvalues = *(threadParam->breakvalues);
        ELList<index_t>& breakpoints = *(threadParam->breakpoints);

    	sort(new_nodes[thread_id], new_nodes[thread_id] + new_cur[thread_id]);
        assert_lt(thread_id, breakpoints.size());
        breakpoints[thread_id].fillZero();
        index_t low = 0;
        index_t high = 0;
        for(int i = 1; i < nthreads; i++) {
        	low = high;
        	high = new_cur[thread_id];
        	while(high > low) {
        		index_t mid = (low + high) >> 1;
        		if(new_nodes[thread_id][mid].key.first < breakvalues[i]) {
        			low = mid + 1;
        		} else {
        			high = mid;
        		}
        	}
        	breakpoints[thread_id][i] = high;
        }
    	breakpoints[thread_id][nthreads] = new_cur[thread_id];
    }
}

template <typename index_t>
void PathGraph<index_t>::mergeNodes(void * vp) {
	ThreadParam3*       threadParam  = (ThreadParam3*)vp;
	int                 thread_id    = threadParam->thread_id;
	int                 nthreads     = threadParam->nthreads;
	PathGraph<index_t>* previous     = threadParam->previous;
	PathNode**          new_nodes    = threadParam->new_nodes;
	ELList<index_t>&    breakpoints  = *(threadParam->breakpoints);
	PathNode**          merged_nodes = threadParam->merged_nodes;
	index_t*            merged_cur   = threadParam->merged_cur;

	index_t count = 0;
    EList<PathNodeSlice> active;
    active.resizeExact(nthreads + 1);
    active.clear();
	for(int j = 0; j < nthreads; j++) {
		count += breakpoints[j][thread_id + 1] - breakpoints[j][thread_id];
		if(breakpoints[j][thread_id + 1] - breakpoints[j][thread_id]) {
			active.expand();
			active.back().place = new_nodes[j] + breakpoints[j][thread_id];
			active.back().end = new_nodes[j] + breakpoints[j][thread_id + 1];
			active.back().just_made = true;
		}
	}
	count += breakpoints[nthreads][thread_id + 1] - breakpoints[nthreads][thread_id];
	if(breakpoints[nthreads][thread_id + 1] - breakpoints[nthreads][thread_id]) {
		active.expand();
		active.back().place = previous->nodes.begin() + breakpoints[nthreads][thread_id];
		active.back().end = previous->nodes.begin() + breakpoints[nthreads][thread_id + 1];
		active.back().just_made = false;
	}
	sort(active.begin(), active.end());
    if(count <= 0) {
        if(thread_id != 0) {
        	threadParam->merge_mutex[thread_id - 1].unlock();
        }
        return;
    }

    merged_nodes[thread_id] = new PathNode[count];

	while(active.size() > 0) {
		int i = 1;
		while(i < active.size() && active[i] < active[i - 1]) {
			swap(active[i], active[i - 1]);
			i++;
		}
		if(active.front().just_made || active.front().place->isSorted()) {
			merged_nodes[thread_id][merged_cur[thread_id]++] = *(active.front().place);
		}
		active.front().place++;
		if(active.front().place == active.front().end) {
			active.front() = active.back();
			active.pop_back();
		}
	}

    assert_leq(merged_cur[thread_id], count);

    // daehwan - for debugging purposes
#if 0
	index_t* mranks = threadParam->mranks;
	index_t rank = 0;
	for(int j = 0; j < nthreads + 1; j++) {
		rank += breakpoints[j][thread_id];
	}
    mergeUpdateRank(merged_nodes, merged_cur, mranks, thread_id, rank);

    // daehwan -> joe: I think the code below might be moved outside this thread function
    //                 to avoid lock/unlock and to make the code clear

	//removes extra sorted node if separated by boundary
	//needs access to first member of next bin so need mutex
    if(thread_id != 0) {
    	threadParam->merge_mutex[thread_id - 1].unlock();
    }
    if(thread_id + 1 != nthreads) {
        PathNode& last = merged_nodes[thread_id][merged_cur[thread_id] - 1];
        index_t tmp_thread_id = thread_id;
        while(tmp_thread_id + 1 < nthreads) {
            if(merged_cur[tmp_thread_id + 1] > 0) break;
            tmp_thread_id++;
        }
        if(tmp_thread_id + 1 < nthreads) {
            threadParam->merge_mutex[tmp_thread_id].lock();
            PathNode& first = merged_nodes[tmp_thread_id + 1][0];

            if(last.isSorted() && first.isSorted() && last.from == first.from) {
                merged_cur[thread_id]--;
            }
        }
    }

#endif
}


//creates a new PathGraph that is 2^(i+1) sorted from one that is 2^i sorted.
//does so by:
//merging unsorted nodes using a hash join
//sorting the newly made nodes
//merging all nodes together
//updating ranks and adding nodes that become sorted to sorted.
template <typename index_t>
PathGraph<index_t>::PathGraph(PathGraph<index_t>& previous) :
nthreads(previous.nthreads), verbose(previous.verbose),
ranks(0), max_label(previous.max_label), max_from(previous.max_from), temp_nodes(0), generation(previous.generation + 1), sorted(false),
report_node_idx(0), report_edge_range(pair<index_t, index_t>(0, 0)), report_M(pair<index_t, index_t>(0, 0)),
report_F_node_idx(0), report_F_location(0)
{
    assert_gt(nthreads, 0);
#ifndef NDEBUG
    debug = previous.debug;
#endif

    assert_neq(previous.nodes.size(), previous.ranks);

    // first count where to start each from value

	EList<index_t> from_index;
	from_index.resizeExact(max_from + 1);
	from_index.fillZero();

	for(PathNode* node = previous.nodes.begin(); node != previous.nodes.end(); node++) {
		from_index[node->from]++;
	}
	index_t tot = from_index[0];
	from_index[0] = 0;
	for(index_t i = 1; i < from_index.size(); i++) {
		tot += from_index[i];
		from_index[i] = tot - from_index[i];
	}
	//initialize and fill direct-access table
	//use from_index to keep track of where to add next
	EList<pair<index_t, index_t> > from_table;
	from_table.resizeExact(previous.nodes.size());
	from_table.fillZero();
	for(PathNode* node = previous.nodes.begin(); node != previous.nodes.end(); node++) {
		from_table[from_index[node->from]++] = pair<index_t, index_t>(node->to, node->key.first);
	}
	//reset from_index
	for(index_t i = from_index.size() - 1; i > 0; i--) {
		from_index[i] = from_index[i - 1];
	}
	from_index[0] = 0;


	// Now query against hash-table

	//count number of nodes
	temp_nodes = 0;
	for(PathNode* node = previous.nodes.begin(); node != previous.nodes.end(); node++) {
		if(node->isSorted()) {
			temp_nodes++;
		} else {
			temp_nodes += from_index[node->to + 1] - from_index[node->to];
		}
	}
    // make new nodes
    nodes.resizeExact(temp_nodes);
    nodes.clear();
	for(PathNode* node = previous.nodes.begin(); node != previous.nodes.end(); node++) {
		if(node->isSorted()) {
			nodes.push_back(*node);
		} else {
			for(index_t j = from_index[node->to]; j < from_index[node->to + 1]; j++) {
				nodes.expand();
				nodes.back().from = node->from;
				nodes.back().to = from_table[j].first;
                if(generation < 4) {
                    assert_gt(generation, 0);
                    index_t bit_shift = 1 << (generation - 1);
                    bit_shift = (bit_shift << 1) + bit_shift; // Multiply by 3
                    nodes.back().key  = pair<index_t, index_t>((node->key.first << bit_shift) + from_table[j].second, 0);
                } else {
                    nodes.back().key  = pair<index_t, index_t>(node->key.first, from_table[j].second);
                }
			}
		}
	}
	// Now make all nodes properly sorted
	if(generation > 4) {
		PathNode* block_start = nodes.begin();
		for(PathNode* curr = nodes.begin() + 1; curr != nodes.end(); curr++) {
			if(curr->key.first != block_start->key.first) {
				if(curr - block_start > 1) sort(block_start, curr);
				block_start = curr;
			}
		}
		if(nodes.end() - block_start > 1) sort(block_start, nodes.end());
		mergeUpdateRank();
	} else if(generation == 4) {
		sort(nodes.begin(), nodes.end());
		mergeUpdateRank();
	}
}




template <typename index_t>
void PathGraph<index_t>::generateEdgesWorker(void * vp) {
	ThreadParam4* threadParams = (ThreadParam4*)vp;
	int thread_id = threadParams->thread_id;
	int st = threadParams->st;
	int en = threadParams->en;
	RefGraph<index_t>* base = threadParams->base;
	EList<PathNode>* sep_nodes = threadParams->sep_nodes;
	EList<TempEdge>* sep_edges = threadParams->sep_edges;
	EList<PathEdge>* new_edges = threadParams->new_edges;

	for(int i = st; i < en; i++) {

		sort(sep_nodes[i].begin(), sep_nodes[i].end(), PathNodeFromCmp());
		sort(sep_edges[i].begin(), sep_edges[i].end(), TempEdgeToCmp());

		pair<index_t, index_t> pn_range = getNextRange(&sep_nodes[i], pair<index_t, index_t>(0, 0));
		pair<index_t, index_t> ge_range = getNextEdgeRange(&sep_edges[i], pair<index_t, index_t>(0, 0), false /* from? */);

		while(pn_range.first < pn_range.second && ge_range.first < ge_range.second) {
			if(sep_nodes[i][pn_range.first].from == sep_edges[i][ge_range.first].to) {
				for(index_t node = pn_range.first; node < pn_range.second; node++) {
					for(index_t edge = ge_range.first; edge < ge_range.second; edge++) {
						index_t from = sep_edges[i][edge].from;
						new_edges[thread_id].push_back(PathEdge(from, sep_nodes[i][node].key.first, base->nodes[from].label));
					}
				}
				pn_range = getNextRange(&sep_nodes[i], pn_range);
				ge_range = getNextEdgeRange(&sep_edges[i], ge_range, false);
			} else if(sep_nodes[i][pn_range.first].from < sep_edges[i][ge_range.first].to) {
				pn_range = getNextRange(&sep_nodes[i], pn_range);
			} else {
				ge_range = getNextEdgeRange(&sep_edges[i], ge_range, false);
			}
		}
	}
	sort(new_edges[thread_id].begin(), new_edges[thread_id].end());
}
#endif


#endif /*GBWT_GRAPH_H_*/<|MERGE_RESOLUTION|>--- conflicted
+++ resolved
@@ -1246,7 +1246,10 @@
 
     struct PathEdge {
         index_t from;
-        index_t ranking;
+        union {
+            index_t to;
+            index_t ranking;
+        };
         char    label;
 
         PathEdge() { reset(); }
@@ -1270,14 +1273,14 @@
 
     struct PathEdgeFromCmp {
         bool operator() (const PathEdge& a, const PathEdge& b) const {
-            return a.from < b.from || (a.from == b.from && a.ranking < b.ranking);
+            return a.from < b.from || (a.from == b.from && a.to < b.to);
         }
     };
 
 
     struct PathEdgeToCmp {
         bool operator() (const PathEdge& a, const PathEdge& b) const {
-            return a.ranking < b.ranking;
+            return a.to < b.to || (a.to == b.to && a.from < b.from);
         }
     };
 
@@ -1778,44 +1781,6 @@
 				nodes.back().key  = pair<index_t, index_t>(node->key.first, from_table[j].key.first);
 			}
 		}
-<<<<<<< HEAD
-		if(verbose) cerr << "MADE NEW NODES: " << (float)(clock() - indiv) / CLOCKS_PER_SEC << endl;
-		indiv = clock();
-		// Now make all nodes properly sorted
-		PathNode* block_start = nodes.begin();
-		PathNode* curr = nodes.begin();
-		ranks = 0;
-		for(PathNode* node = nodes.begin() + 1; node != nodes.end(); node++) {
-			if(node->key.first != block_start->key.first) {
-				if(node - block_start > 1) {
-					sort(block_start, node);
-					while(block_start != node) {
-						//extend while share same key
-						index_t shift = 1;
-						while(block_start + shift != node && block_start->key == (block_start + shift)->key) {
-							shift++;
-						}
-						//check if all share .from
-						bool merge = true;
-						for(PathNode* n = block_start; n != (block_start + shift) && merge; n++) {
-							if(n->from != block_start->from) merge = false;
-						}
-						//if they share same from, then they are a mergable set
-						//check if they are able to be merged into the previous node (second clause)
-						//otherwise write single node to array
-
-						//if not mergable, just write all to array
-						if(!merge) {
-							for(PathNode* n = block_start; n != (block_start + shift); n++) {
-								n->key.first = ranks;
-								*curr++ = *n;
-							}
-							ranks++;
-						} else if(curr == nodes.begin() || !(curr - 1)->isSorted() || (curr - 1)->from != block_start->from){
-							block_start->setSorted();
-							block_start->key.first = ranks++;
-							*curr++ = *block_start;
-=======
 	}
 	if(verbose) cerr << "MADE NEW NODES: " << (float)(clock() - indiv) / CLOCKS_PER_SEC << endl;
 	indiv = clock();
@@ -1847,7 +1812,6 @@
 						for(PathNode* n = block_start; n != (block_start + shift); n++) {
 							n->key.first = ranks;
 							*curr++ = *n;
->>>>>>> 2c16f181
 						}
 						ranks++;
 					} else if(curr == nodes.begin() || !(curr - 1)->isSorted() || (curr - 1)->from != block_start->from){
