/*
 * Copyright 2015, Daehwan Kim <infphilo@gmail.com>, Joe Paggi <jpaggi@mit.edu>
 *
 * This file is part of HISAT 2.
 *
 * HISAT 2 is free software: you can redistribute it and/or modify
 * it under the terms of the GNU General Public License as published by
 * the Free Software Foundation, either version 3 of the License, or
 * (at your option) any later version.
 *
 * HISAT 2 is distributed in the hope that it will be useful,
 * but WITHOUT ANY WARRANTY; without even the implied warranty of
 * MERCHANTABILITY or FITNESS FOR A PARTICULAR PURPOSE.  See the
 * GNU General Public License for more details.
 *
 * You should have received a copy of the GNU General Public License
 * along with HISAT 2.  If not, see <http://www.gnu.org/licenses/>.
 */

#ifndef GBWT_GRAPH_H_
#define GBWT_GRAPH_H_

#include <string>
#include <stdexcept>
#include <iostream>
#include <fstream>
#include <stdlib.h>
#include <map>
#include <deque>
#include "snp.h"

// Reference:
// Jouni Sirén, Niko Välimäki, and Veli Mäkinen: Indexing Graphs for Path Queries with Applications in Genome Research.
// IEEE/ACM Transactions on Computational Biology and Bioinformatics 11(2):375-388, 2014.
// http://ieeexplore.ieee.org/xpl/articleDetails.jsp?arnumber=6698337

//--------------------------------------------------------------------------

template <typename index_t> class PathGraph;

// Note: I wrote the following codes based on Siren's work, gcsa (see the reference above).
template <typename index_t>
class RefGraph {
    friend class PathGraph<index_t>;
public:
    struct Node {
        char    label; // ACGTN + Y(head) + Z(tail)
        index_t value; // location in a whole genome
        
        Node() { reset(); }
        Node(char label_, index_t value_) : label(label_), value(value_) {}
        void reset() { label = 0; value = 0; }

        bool write(ofstream& f_out, bool bigEndian) const {
            writeIndex<index_t>(f_out, value, bigEndian);
            writeU16(f_out, label, bigEndian);
            return true;
        }

        bool read(ifstream& f_in, bool bigEndian) {
            value = readIndex<index_t>(f_in, bigEndian);
            label = (char)readU16(f_in, bigEndian);
            return true;
        }

        bool operator== (const Node& o) const {
            if(value != o.value) return false;
            if(label != o.label) return false;
            return true;
        }

        bool operator< (const Node& o) const {
            if(value != o.value) return value < o.value;
            return label < o.label;
        }
    };

    struct Edge {
        index_t from; // from Node
        index_t to;   // to Node

        Edge() {}
        Edge(index_t from_, index_t to_) : from(from_), to(to_) {}

        bool write(ofstream& f_out, bool bigEndian) const {
            writeIndex<index_t>(f_out, from, bigEndian);
            writeIndex<index_t>(f_out, to, bigEndian);
            return true;
        }

        bool read(ifstream& f_in, bool bigEndian) {
            from = readIndex<index_t>(f_in, bigEndian);
            to = readIndex<index_t>(f_in, bigEndian);
            return true;
        }

        bool operator< (const Edge& o) const {
            if(from != o.from) return from < o.from;
            return to < o.to;
        }
    };

    struct EdgeFromCmp {
        bool operator() (const Edge& a, const Edge& b) const {
            return a.from < b.from;
        }
    };

    struct EdgeToCmp {
        bool operator() (const Edge& a, const Edge& b) const {
            return a.to < b.to;
        };
    };

public:
    RefGraph(const SString<char>& s,
             const EList<RefRecord>& szs,
             const EList<SNP<index_t> >& snps,
             const string& out_fname,
             int nthreads_,
             bool verbose);

    bool repOk() { return true; }

    void write(const std::string& base_name) {}
    void printInfo() {}

private:
    static bool isReverseDeterministic(EList<Node>& nodes, EList<Edge>& edges);
    static void reverseDeterminize(EList<Node>& nodes, EList<Edge>& edges, index_t& lastNode, index_t lastNode_add = 0);

    static void sortEdgesFrom(EList<Edge>& edges) {
        std::sort(edges.begin(), edges.end(), EdgeFromCmp());
    }
    static void sortEdgesTo(EList<Edge>& edges) {
        std::sort(edges.begin(), edges.end(), EdgeToCmp());
    }

    // Return edge ranges [begin, end)
    static pair<index_t, index_t> findEdges(const EList<Edge>& edges, index_t node, bool from);
    static pair<index_t, index_t> findEdgesFrom(const EList<Edge>& edges, index_t node) {
        return findEdges(edges, node, true);
    }
    static pair<index_t, index_t> findEdgesTo(const EList<Edge>& edges, index_t node) {
        return findEdges(edges, node, false);
    }
    static pair<index_t, index_t> getNextEdgeRange(const EList<Edge>& sep_edges, pair<index_t, index_t> range, bool from) {
        if(range.second >= sep_edges.size()) {
            return pair<index_t, index_t>(0, 0);
        }
        range.first = range.second; range.second++;

        if(from) {
            while(range.second < sep_edges.size() && sep_edges[range.second].from == sep_edges[range.first].from) {
                range.second++;
            }
        } else {
            while(range.second < sep_edges.size() && sep_edges[range.second].to == sep_edges[range.first].to) {
                range.second++;
            }
        }
        return range;
    }

private:
    struct ThreadParam {
        // input
        index_t                      thread_id;
        RefGraph<index_t>*           refGraph;
        const SString<char>*         s;
        const EList<SNP<index_t> >*  snps;
        string                       out_fname;
        bool                         bigEndian;

        // output
        index_t                      num_nodes;
        index_t                      num_edges;
        index_t                      lastNode;
        bool                         multipleHeadNodes;
    };
    static void buildGraph_worker(void* vp);

private:
    EList<RefRecord> szs;
    EList<RefRecord> tmp_szs;

    EList<Node> nodes;
    EList<Edge> edges;
    index_t     lastNode; // Z

    int         nthreads;

#ifndef NDEBUG
    bool        debug;
#endif

private:
    // Following composite nodes and edges are used to reverse-determinize an automaton.
    struct CompositeNodeIDs {
        index_t id;
        EList<index_t> add_ids;
        
        CompositeNodeIDs() {
            id = (index_t)INDEX_MAX;
        }      
        
        bool operator<(const CompositeNodeIDs& o) const {
            if(id != o.id) return id < o.id;
            if(add_ids.size() != o.add_ids.size()) return add_ids.size() < o.add_ids.size();
            for(index_t i = 0; i < add_ids.size(); i++) {
                assert_lt(i, o.add_ids.size());
                if(add_ids[i] != o.add_ids[i]) return add_ids[i] < o.add_ids[i];
            }
            return false;
        }
        
        index_t size() const {
            if(id == (index_t)INDEX_MAX) return 0;
            return add_ids.size() + 1;
        }
        index_t getID(index_t i) const {
            if(i == 0) return id;
            else {
                i -= 1;
                assert_lt(i, add_ids.size());
                return add_ids[i];
            }
        }
        void push_back(index_t node_id) {
            if(id == (index_t)INDEX_MAX) id = node_id;
            else add_ids.push_back(node_id);
        }
    };
    
    struct CompositeNode {
        CompositeNodeIDs           nodes;
        index_t                    id;
        char                       label;
        index_t                    value;

        CompositeNode() { reset(); }

        CompositeNode(char label_, index_t node_id) :
        id(0), label(label_)
        {
            nodes.push_back(node_id);
        }

        Node getNode() const {
            return Node(label, value);
        }

        void reset() {
            nodes.id = (index_t)INDEX_MAX;
            nodes.add_ids.clear();
            id = 0;
            label = 0;
            value = 0;
        }
    };

    struct CompositeEdge {
        index_t from;
        index_t to;

        CompositeEdge() : from(0), to(0) {}
        CompositeEdge(index_t from_, index_t to_) : from(from_), to(to_) {}

        Edge getEdge(const EList<CompositeNode>& nodes) const
        {
            assert_lt(from, nodes.size());
            const CompositeNode& from_node = nodes[from];
            assert_lt(to, nodes.size());
            const CompositeNode& to_node = nodes[to];
            return Edge(from_node.id, to_node.id);
        }

        bool operator < (const CompositeEdge& o) const
        {
            return from < o.from;
        }
    };

    struct TempNodeLabelCmp {
        TempNodeLabelCmp(const EList<Node>& nodes_) : nodes(nodes_) {}
        bool operator() (index_t a, index_t b) const {
            assert_lt(a, nodes.size());
            assert_lt(b, nodes.size());
            return nodes[a].label < nodes[b].label;
        }

        const EList<Node>& nodes;
    };
};

/**
 * Load reference sequence file and snp information.
 * Construct a reference graph
 */
template <typename index_t>
RefGraph<index_t>::RefGraph(const SString<char>& s,
                            const EList<RefRecord>& szs,
                            const EList<SNP<index_t> >& snps,
                            const string& out_fname,
                            int nthreads_,
                            bool verbose)
: lastNode(0), nthreads(nthreads_)
{
    const bool bigEndian = false;

    assert_gt(nthreads, 0);
    assert_gt(szs.size(), 0);
    index_t jlen = s.length();

#ifndef NDEBUG
    debug = (jlen <= 20);
#endif

    // a memory-efficient way to create a population graph with known SNPs
    bool frag_automaton = jlen >= (1 << 16);
    if(frag_automaton) {
        {
            EList<pair<index_t, index_t> > snp_ranges; // each range inclusive
            for(index_t i = 0; i < snps.size(); i++) {
                const SNP<index_t>& snp = snps[i];
                index_t left_relax = 10, right_relax = 10;
                if(snp.type == SNP_INS) {
                    right_relax = 128;
                }
                pair<index_t, index_t> range;
                range.first = snp.pos > left_relax ? snp.pos - left_relax - 1 : 0;
                if(snp.type == SNP_SGL) {
                    range.second = snp.pos + 1;
                } else if(snp.type == SNP_DEL) {
                    assert_gt(snp.len, 0);
                    range.second = snp.pos + snp.len;
                } else if(snp.type == SNP_INS) {
                    assert_gt(snp.len, 0);
                    range.second = snp.pos;
                } else assert(false);
                range.second += right_relax;

                if(snp_ranges.empty() || snp_ranges.back().second + 1 < range.first) {
                    snp_ranges.push_back(range);
                } else {
                    assert_leq(snp_ranges.back().first, range.first);
                    if(snp_ranges.back().second < range.second) {
                        snp_ranges.back().second = range.second;
                    }
                }
            }

            index_t chunk_size = 1 << 20;
            index_t pos = 0, range_idx = 0;
            for(index_t i = 0; i < szs.size(); i++) {
                if(szs[i].len == 0) continue;
                if(szs[i].len <= chunk_size) {
                    tmp_szs.push_back(szs[i]);
                    pos += szs[i].len;
                } else {
                    index_t num_chunks = (szs[i].len + chunk_size - 1) / chunk_size;
                    assert_gt(num_chunks, 1);
                    index_t modified_chunk_size = szs[i].len / num_chunks;
                    index_t after_pos = pos + szs[i].len;
                    ASSERT_ONLY(index_t sum_len = 0);
                    while(pos < after_pos) {
                        index_t target_pos = pos + modified_chunk_size;
                        if(target_pos < after_pos) {
                            for(; range_idx < snp_ranges.size(); range_idx++) {
                                if(target_pos < snp_ranges[range_idx].first) break;
                            }
                            pair<index_t, index_t> snp_free_range;
                            if(range_idx == 0) {
                                snp_free_range.first = 0;
                            } else {
                                snp_free_range.first = snp_ranges[range_idx - 1].second + 1;
                                if(snp_free_range.first >= jlen) {
                                    snp_free_range.first = jlen - 1;
                                }
                            }

                            if(range_idx == snp_ranges.size()) {
                                snp_free_range.second = jlen - 1;
                            } else {
                                snp_free_range.second = snp_ranges[range_idx].first - 1;
                            }

                            assert_leq(snp_free_range.first, snp_free_range.second);
                            if(target_pos < snp_free_range.first) target_pos = snp_free_range.first;
                            if(target_pos > after_pos) target_pos = after_pos;
                        } else {
                            target_pos = after_pos;
                        }

                        tmp_szs.expand();
                        tmp_szs.back().len = target_pos - pos;
                        tmp_szs.back().off = 0;
                        pos = target_pos;
                        ASSERT_ONLY(sum_len += tmp_szs.back().len);
                    }
                    assert_eq(pos, after_pos);
                    assert_eq(sum_len, szs[i].len);
                }
            }
#ifndef NDEBUG
            index_t modified_jlen = 0;
            for(index_t i = 0; i < tmp_szs.size(); i++) {
                modified_jlen += tmp_szs[i].len;
            }
            assert_eq(modified_jlen, jlen);
#endif
        }

        assert_gt(nthreads, 0);
        AutoArray<tthread::thread*> threads(nthreads);
        EList<ThreadParam> threadParams;
        for(index_t i = 0; i < (index_t)nthreads; i++) {
            threadParams.expand();
            threadParams.back().thread_id = i;
            threadParams.back().refGraph = this;
            threadParams.back().s = &s;
            threadParams.back().snps = &snps;
            threadParams.back().out_fname = out_fname;
            threadParams.back().bigEndian = bigEndian;
            threadParams.back().num_nodes = 0;
            threadParams.back().num_edges = 0;
            threadParams.back().lastNode = 0;
            threadParams.back().multipleHeadNodes = false;
            if(nthreads == 1) {
                buildGraph_worker((void*)&threadParams.back());
            } else {
                threads[i] = new tthread::thread(buildGraph_worker, (void*)&threadParams.back());
            }
        }

        if(nthreads > 1) {
            for(index_t i = 0; i < (index_t)nthreads; i++)
                threads[i]->join();
        }

        index_t num_nodes = 0, num_edges = 0;
        for(index_t i = 0; i < threadParams.size(); i++) {
            num_nodes += threadParams[i].num_nodes;
            num_edges += threadParams[i].num_edges;
            // Make room for edges spanning graphs by different threads
            if(i > 0) {
                num_edges += 16;
            }
        }
        nodes.resizeExact(num_nodes); nodes.clear();
        edges.resizeExact(num_edges); edges.clear();

        // Read all the nodes and edges
        EList<index_t> tail_nodes;
        bool multipleHeadNodes = false;
        for(index_t i = 0; i < threadParams.size(); i++) {
            if(threadParams[i].multipleHeadNodes) multipleHeadNodes = true;
            std::ostringstream number; number << i;
            string rg_fname = out_fname + "." + number.str() + ".rf";
            ifstream rg_in_file(rg_fname.c_str(), ios::binary);
            if(!rg_in_file.good()) {
                cerr << "Could not open file for reading a reference graph: \"" << rg_fname << "\"" << endl;
                throw 1;
            }
            index_t curr_num_nodes = nodes.size();
            ASSERT_ONLY(index_t curr_num_edges = edges.size());
            ASSERT_ONLY(index_t num_spanning_edges = 0);
            // Read nodes to be connected to last nodes in a previous thread
            if(i > 0) {
                assert_gt(tail_nodes.size(), 0)
                index_t num_head_nodes = readIndex<index_t>(rg_in_file, bigEndian);
                for(index_t j = 0; j < num_head_nodes; j++) {
                    index_t head_node = readIndex<index_t>(rg_in_file, bigEndian);
                    for(index_t k = 0; k < tail_nodes.size(); k++) {
                        edges.expand();
                        edges.back().from = tail_nodes[k];
                        edges.back().to = head_node + curr_num_nodes;
                        ASSERT_ONLY(num_spanning_edges++);
                    }
                }
            }
            while(!rg_in_file.eof()) {
                index_t tmp_num_nodes = readIndex<index_t>(rg_in_file, bigEndian);
                for(index_t i = 0; i < tmp_num_nodes; i++) {
                    nodes.expand();
                    nodes.back().read(rg_in_file, bigEndian);
                }
                index_t tmp_num_edges = readIndex<index_t>(rg_in_file, bigEndian);
                for(index_t i = 0; i < tmp_num_edges; i++) {
                    edges.expand();
                    edges.back().read(rg_in_file, bigEndian);
                    edges.back().from += curr_num_nodes;
                    edges.back().to += curr_num_nodes;
                }

                if(nodes.size() >= curr_num_nodes + threadParams[i].num_nodes) {
                    assert_eq(nodes.size(), curr_num_nodes + threadParams[i].num_nodes);
                    assert_eq(edges.size(), curr_num_edges + num_spanning_edges + threadParams[i].num_edges);
                    // Read last nodes in this thread
                    tail_nodes.clear();
                    if(i + 1 < (index_t)nthreads) {
                        index_t num_tail_nodes = readIndex<index_t>(rg_in_file, bigEndian);
                        for(index_t j = 0; j < num_tail_nodes; j++) {
                            index_t tail_node = readIndex<index_t>(rg_in_file, bigEndian);
                            tail_nodes.push_back(tail_node + curr_num_nodes);
                        }
                    }
                    break;
                }
            }
            rg_in_file.close();
            std::remove(rg_fname.c_str());
            if(i + 1 == (index_t)nthreads) {
                lastNode = threadParams.back().lastNode + curr_num_nodes;
                assert_lt(lastNode, nodes.size());
                assert_eq(nodes[lastNode].label, 'Z');
            }
        }

        if(multipleHeadNodes) {
            if(!isReverseDeterministic(nodes, edges)) {
                if(verbose) cerr << "\tis not reverse-deterministic, so reverse-determinize..." << endl;
                reverseDeterminize(nodes, edges, lastNode);
            }
        }
        assert(isReverseDeterministic(nodes, edges));
    } else { // this is memory-consuming, but simple to implement
        index_t num_predicted_nodes = (index_t)(jlen * 1.2);
        nodes.reserveExact(num_predicted_nodes);
        edges.reserveExact(num_predicted_nodes);

        // Created head node
        nodes.expand();
        nodes.back().label = 'Y';
        nodes.back().value = 0;
        // Create nodes and edges corresponding to a reference genome
        for(size_t i = 0; i < s.length(); i++) {
            nodes.expand();
            nodes.back().label = "ACGT"[(int)s[i]];
            nodes.back().value = i;

            assert_geq(nodes.size(), 2);
            edges.expand();
            edges.back().from = nodes.size() - 2;
            edges.back().to = nodes.size() - 1;
        }

        // Create tail node
        nodes.expand();
        nodes.back().label = 'Z';
        nodes.back().value = s.length();
        lastNode = nodes.size() - 1;
        edges.expand();
        edges.back().from = nodes.size() - 2;
        edges.back().to = nodes.size() - 1;

        // Create nodes and edges for SNPs
        for(size_t i = 0; i < snps.size(); i++) {
            const SNP<index_t>& snp = snps[i];
            if(snp.pos >= s.length()) break;
            if(snp.type == SNP_SGL) {
                assert_eq(snp.len, 1);
                nodes.expand();
                assert_lt(snp.seq, 4);
                assert_neq(snp.seq & 0x3, s[snp.pos]);
                nodes.back().label = "ACGT"[snp.seq];
                nodes.back().value = snp.pos;
                edges.expand();
                edges.back().from = snp.pos;
                edges.back().to = nodes.size() - 1;
                edges.expand();
                edges.back().from = nodes.size() - 1;
                edges.back().to = snp.pos + 2;
            }
            else if(snp.type == SNP_DEL) {
                assert_gt(snp.len, 0);
                if(snp.pos + snp.len >= s.length()) break;
                edges.expand();
                edges.back().from = snp.pos;
                edges.back().to = snp.pos + snp.len + 1;
            } else if(snp.type == SNP_INS) {
                assert_gt(snp.len, 0);
                for(size_t j = 0; j < snp.len; j++) {
                    uint64_t bp = snp.seq >> ((snp.len - j - 1) << 1);
                    bp &= 0x3;
                    char ch = "ACGT"[bp];
                    nodes.expand();
                    nodes.back().label = ch;
                    nodes.back().value = (index_t)INDEX_MAX;
                    edges.expand();
                    edges.back().from = (j == 0 ? snp.pos : nodes.size() - 2);
                    edges.back().to = nodes.size() - 1;
                }
                edges.expand();
                edges.back().from = nodes.size() - 1;
                edges.back().to = snp.pos + 1;
            } else {
                assert(false);
            }
        }

        if(!isReverseDeterministic(nodes, edges)) {
            if(verbose) cerr << "\tis not reverse-deterministic, so reverse-determinize..." << endl;
            reverseDeterminize(nodes, edges, lastNode);
            assert(isReverseDeterministic(nodes, edges));
        }
    }
    
    // daehwan - for debugging purposes
#if 0
    cout << "num nodes: " << nodes.size() << endl;
    for(index_t i = 0; i < nodes.size(); i++) {
        const Node& n = nodes[i];
        cout << i << "\t" << n.label << "\t" << n.value << endl;
    }
    
    sort(edges.begin(), edges.end());
    cout << "num edges: " << edges.size() << endl;
    for(index_t i = 0; i < edges.size(); i++) {
        const Edge& e = edges[i];
        cout << i << "\t" << e.from << " --> " << e.to << endl;
    }
    exit(1);
#endif
}

template <typename index_t>
pair<index_t, index_t> RefGraph<index_t>::findEdges(const EList<Edge>& edges, index_t node, bool from) {
    pair<index_t, index_t> range(0, 0);
    assert_gt(edges.size(), 0);

    // Find lower bound
    index_t low = 0, high = edges.size() - 1;
    index_t temp;
    while(low < high) {
        index_t mid = low + (high - low) / 2;
        temp = (from ? edges[mid].from : edges[mid].to);
        if(node == temp) {
            high = mid;
        } else if(node < temp) {
            if(mid == 0) {
                return pair<index_t, index_t>(0, 0);
            }

            high = mid - 1;
        } else {
            low = mid + 1;
        }
    }
    temp = (from ? edges[low].from : edges[low].to);
    if(node == temp) {
        range.first = low;
    } else {
        return range;
    }

    // Find upper bound
    high = edges.size() - 1;
    while(low < high)
    {
        index_t mid = low + (high - low + 1) / 2;
        temp = (from ? edges[mid].from : edges[mid].to);
        if(node == temp) {
            low = mid;
        } else {
            assert_lt(node, temp);
            high = mid - 1;
        }
    }
#ifndef NDEBUG
    temp = (from ? edges[high].from : edges[high].to);
    assert_eq(node, temp);
#endif
    range.second = high + 1;
    return range;
}

template <typename index_t>
void RefGraph<index_t>::buildGraph_worker(void* vp) {
    ThreadParam* threadParam = (ThreadParam*)vp;
    RefGraph<index_t>& refGraph = *(threadParam->refGraph);

    const SString<char>& s = *(threadParam->s);
    index_t jlen = s.length();

    const EList<SNP<index_t> >& snps = *(threadParam->snps);

    EList<Node> nodes; EList<Edge> edges;
    const EList<RefRecord>& tmp_szs = refGraph.tmp_szs;

    index_t thread_id = threadParam->thread_id;
    index_t nthreads = refGraph.nthreads;
    std::ostringstream number; number << thread_id;
    const string rg_fname = threadParam->out_fname + "." + number.str() + ".rf";
    ofstream rg_out_file(rg_fname.c_str(), ios::binary);
    if(!rg_out_file.good()) {
        cerr << "Could not open file for writing a reference graph: \"" << rg_fname << "\"" << endl;
        throw 1;
    }

    const bool bigEndian = threadParam->bigEndian;

    index_t& lastNode = threadParam->lastNode;

    index_t& num_nodes = threadParam->num_nodes;
    index_t& num_edges = threadParam->num_edges;
    index_t szs_idx = 0, szs_idx_end = tmp_szs.size();
    if(threadParam->thread_id != 0) {
        szs_idx = (tmp_szs.size() / nthreads) * thread_id;
    }
    if(thread_id + 1 < nthreads) {
        szs_idx_end = (tmp_szs.size() / nthreads) * (thread_id + 1);
    }

    index_t curr_pos = 0;
    for(index_t i = 0; i < szs_idx; i++) {
        curr_pos += tmp_szs[i].len;
    }
    EList<index_t> prev_tail_nodes;
    index_t snp_idx = 0;
    for(; szs_idx < szs_idx_end; szs_idx++) {
        index_t curr_len = tmp_szs[szs_idx].len;
        if(curr_len <= 0) continue;
        index_t num_predicted_nodes = (index_t)(curr_len * 1.2);
        nodes.resizeExact(num_predicted_nodes); nodes.clear();
        edges.resizeExact(num_predicted_nodes); edges.clear();

        // Created head node
        nodes.expand();
        nodes.back().label = 'Y';
        nodes.back().value = 0;

        // Create nodes and edges corresponding to a reference genome
        assert_leq(curr_pos + curr_len, s.length());
        for(size_t i = curr_pos; i < curr_pos + curr_len; i++) {
            nodes.expand();
            nodes.back().label = "ACGT"[(int)s[i]];
            nodes.back().value = i;
            assert_geq(nodes.size(), 2);
            edges.expand();
            edges.back().from = nodes.size() - 2;
            edges.back().to = nodes.size() - 1;
        }

        // Create tail node
        nodes.expand();
        nodes.back().label = 'Z';
        nodes.back().value = s.length();
        lastNode = nodes.size() - 1;
        edges.expand();
        edges.back().from = nodes.size() - 2;
        edges.back().to = nodes.size() - 1;

        // Create nodes and edges for SNPs
        for(; snp_idx < snps.size(); snp_idx++) {
            const SNP<index_t>& snp = snps[snp_idx];
            if(snp.pos < curr_pos) continue;
            assert_geq(snp.pos, curr_pos);
            if(snp.pos >= curr_pos + curr_len) break;
            if(snp.type == SNP_SGL) {
                assert_eq(snp.len, 1);
                nodes.expand();
                assert_lt(snp.seq, 4);
                assert_neq(snp.seq & 0x3, s[snp.pos]);
                nodes.back().label = "ACGT"[snp.seq];
                nodes.back().value = snp.pos;
                edges.expand();
                edges.back().from = snp.pos - curr_pos;
                edges.back().to = nodes.size() - 1;
                edges.expand();
                edges.back().from = nodes.size() - 1;
                edges.back().to = snp.pos - curr_pos + 2;
            } else if(snp.type == SNP_DEL) {
                assert_gt(snp.len, 0);
                edges.expand();
                edges.back().from = snp.pos - curr_pos;
                edges.back().to = snp.pos - curr_pos + snp.len + 1;
            } else if(snp.type == SNP_INS) {
                assert_gt(snp.len, 0);
                for(size_t j = 0; j < snp.len; j++) {
                    uint64_t bp = snp.seq >> ((snp.len - j - 1) << 1);
                    bp &= 0x3;
                    char ch = "ACGT"[bp];
                    nodes.expand();
                    nodes.back().label = ch;
                    nodes.back().value = (index_t)INDEX_MAX;
                    edges.expand();
                    edges.back().from = (j == 0 ? snp.pos - curr_pos : nodes.size() - 2);
                    edges.back().to = nodes.size() - 1;
                }
                edges.expand();
                edges.back().from = nodes.size() - 1;
                edges.back().to = snp.pos - curr_pos + 1;
            } else {
                assert(false);
            }
        }

#ifndef NDEBUG
        if(refGraph.debug) {
            cerr << "Nodes:" << endl;
            for(size_t i = 0; i < nodes.size(); i++) {
                const Node& node = nodes[i];
                cerr << "\t" << i << "\t" << node.label << "\t" << node.value << endl;
            }
            cerr << endl;
            cerr << "Edges: " << endl;
            for(size_t i = 0; i < edges.size(); i++) {
                const Edge& edge = edges[i];
                cerr << "\t" << i << "\t" << edge.from << " --> " << edge.to << endl;
            }
            cerr << endl;
        }
#endif

        if(!isReverseDeterministic(nodes, edges)) {
            reverseDeterminize(nodes, edges, lastNode, curr_pos > 0 ? curr_pos + 1 : 0);
            assert(isReverseDeterministic(nodes, edges));
        }

        // Identify head
        index_t head_node = nodes.size();
        for(index_t i = 0; i < nodes.size(); i++) {
            if(nodes[i].label == 'Y') {
                head_node = i;
                break;
            }
        }
        assert_lt(head_node, nodes.size());
        index_t tail_node = lastNode; assert_lt(tail_node, nodes.size());

        // Update edges
        const index_t invalid = (index_t)INDEX_MAX;
        bool head_off = curr_pos > 0, tail_off = curr_pos + curr_len < jlen;
        for(index_t i = 0; i < edges.size(); i++) {
            index_t from = edges[i].from;
            from = from + num_nodes;
            if(head_off && edges[i].from > head_node) from -= 1;
            if(tail_off && edges[i].from > tail_node) from -= 1;
            if(head_off && edges[i].from == head_node) {
                edges[i].from = invalid;
            } else {
                edges[i].from = from;
            }

            index_t to = edges[i].to;
            to = to + num_nodes;
            if(head_off && edges[i].to > head_node) to -= 1;
            if(tail_off && edges[i].to > tail_node) to -= 1;
            if(tail_off && edges[i].to == tail_node) {
                edges[i].to = invalid;
            } else {
                edges[i].to = to;
            }
        }
        head_node = tail_node = invalid;
        // Also update lastNode
        if(!tail_off) {
            lastNode += num_nodes;
            if(head_off) lastNode -= 1;
        }

        // Connect head nodes with tail nodes in the previous automaton
        index_t num_head_nodes = 0;
        index_t tmp_num_edges = edges.size();
        if(head_off) {
            EList<index_t> nodes_to_head;
            for(index_t i = 0; i < tmp_num_edges; i++) {
                if(edges[i].from == head_node) {
                    num_head_nodes++;
                    if(prev_tail_nodes.size() > 0) {
                        for(index_t j = 0; j < prev_tail_nodes.size(); j++) {
                            edges.expand();
                            edges.back().from = prev_tail_nodes[j];
                            edges.back().to = edges[i].to;
                            assert_lt(edges.back().from, edges.back().to);
                        }
                    } else {
                        nodes_to_head.push_back(edges[i].to);
                    }
                }
            }

            if(nodes_to_head.size() > 0) {
                assert_gt(thread_id, 0);
                assert_eq(prev_tail_nodes.size(), 0);
                writeIndex<index_t>(rg_out_file, nodes_to_head.size(), bigEndian);
                for(index_t i = 0; i < nodes_to_head.size(); i++) {
                    writeIndex<index_t>(rg_out_file, nodes_to_head[i], bigEndian);
                }
            }
        }

        // Need to check if it's reverse-deterministic
        if(num_head_nodes > 1) {
            threadParam->multipleHeadNodes = true;
        }

        // List tail nodes
        prev_tail_nodes.clear();
        if(tail_off) {
            for(index_t i = 0; i < tmp_num_edges; i++) {
                if(edges[i].to == tail_node) {
                    prev_tail_nodes.push_back(edges[i].from);
                }
            }
        }

        // Write nodes and edges
        index_t tmp_num_nodes = nodes.size();
        assert_gt(tmp_num_nodes, 2);
        if(head_off) tmp_num_nodes--;
        if(tail_off) tmp_num_nodes--;
        writeIndex<index_t>(rg_out_file, tmp_num_nodes, bigEndian);
        ASSERT_ONLY(index_t num_nodes_written = 0);
        for(index_t i = 0; i < nodes.size(); i++) {
            if(head_off && nodes[i].label == 'Y') continue;
            if(tail_off && nodes[i].label == 'Z') continue;
            nodes[i].write(rg_out_file, bigEndian);
            ASSERT_ONLY(num_nodes_written++);
        }
        assert_eq(tmp_num_nodes, num_nodes_written);
        tmp_num_edges = edges.size();
        assert_gt(tmp_num_edges, num_head_nodes + prev_tail_nodes.size());
        if(head_off) tmp_num_edges -= num_head_nodes;
        if(tail_off) tmp_num_edges -= prev_tail_nodes.size();
        writeIndex<index_t>(rg_out_file, tmp_num_edges, bigEndian);
        ASSERT_ONLY(index_t num_edges_written = 0);
        for(index_t i = 0; i < edges.size(); i++) {
            if(head_off && edges[i].from == head_node) continue;
            if(tail_off && edges[i].to == tail_node) continue;
            edges[i].write(rg_out_file, bigEndian);
            ASSERT_ONLY(num_edges_written++);
        }
        assert_eq(tmp_num_edges, num_edges_written);

        // Clear nodes and edges
        nodes.clear(); edges.clear();

        curr_pos += curr_len;
        num_nodes += tmp_num_nodes;
        num_edges += tmp_num_edges;
    }

    if(nthreads > 1 && thread_id + 1 < (index_t)nthreads && prev_tail_nodes.size() > 0) {
        writeIndex<index_t>(rg_out_file, prev_tail_nodes.size(), bigEndian);
        for(index_t i = 0; i < prev_tail_nodes.size(); i++) {
            writeIndex<index_t>(rg_out_file, prev_tail_nodes[i], bigEndian);
        }
    }

    // Close out file handle
    rg_out_file.close();
}

template <typename index_t>
bool RefGraph<index_t>::isReverseDeterministic(EList<Node>& nodes, EList<Edge>& edges)
{
    if(edges.size() <= 0) return true;

    // Sort edges by "to" nodes
    sortEdgesTo(edges);

    index_t curr_to = edges.front().to;
    EList<bool> seen; seen.resize(5); seen.fillZero();
    for(index_t i = 1; i < edges.size(); i++) {
        index_t from = edges[i].from;
        assert_lt(from, nodes.size());
        char nt = nodes[from].label;
        assert(nt == 'A' || nt == 'C' || nt == 'G' || nt == 'T' || nt == 'Y');
        if(nt == 'Y') nt = 4;
        else          nt = asc2dna[(int)nt];
        assert_lt(nt, seen.size());
        if(curr_to != edges[i].to) {
            curr_to = edges[i].to;
            seen.fillZero();
            seen[nt] = true;
        } else {
            if(seen[nt]) return false;
            seen[nt] = true;
        }
    }

    return true;
}


template <typename index_t>
void RefGraph<index_t>::reverseDeterminize(EList<Node>& nodes, EList<Edge>& edges, index_t& lastNode, index_t lastNode_add)
{
    EList<CompositeNode> cnodes; cnodes.ensure(nodes.size());
    map<CompositeNodeIDs, index_t> cnode_map;
    deque<index_t> active_cnodes;
    EList<CompositeEdge> cedges; cedges.ensure(edges.size());

    // Start from the final node ('Z')
    assert_lt(lastNode, nodes.size());
    const Node& last_node = nodes[lastNode];
    cnodes.expand();
    cnodes.back().reset();
    cnodes.back().label = last_node.label;
    cnodes.back().value = last_node.value;
    cnodes.back().nodes.push_back(lastNode);
    active_cnodes.push_back(0);
    cnode_map[cnodes.back().nodes] = 0;
    sortEdgesTo(edges);

    index_t firstNode = 0; // Y -> ... -> Z
    EList<index_t> predecessors;
    while(!active_cnodes.empty()) {
        index_t cnode_id = active_cnodes.front(); active_cnodes.pop_front();
        assert_lt(cnode_id, cnodes.size());

        // Find predecessors of this composite node
        predecessors.clear();
        for(size_t i = 0; i < cnodes[cnode_id].nodes.size(); i++) {
            index_t node_id = cnodes[cnode_id].nodes.getID(i);
            pair<index_t, index_t> edge_range = findEdgesTo(edges, node_id);
            assert_leq(edge_range.first, edge_range.second);
            assert_leq(edge_range.second, edges.size());
            for(index_t j = edge_range.first; j < edge_range.second; j++) {
                assert_eq(edges[j].to, node_id);
                predecessors.push_back(edges[j].from);
            }
        }

        if(predecessors.size() >= 2) {
            // Remove redundant nodes
            predecessors.sort();
            index_t new_size = unique(predecessors.begin(), predecessors.end()) - predecessors.begin();
            predecessors.resize(new_size);

            // Create composite nodes by labels
            stable_sort(predecessors.begin(), predecessors.end(), TempNodeLabelCmp(nodes));
        }

        for(size_t i = 0; i < predecessors.size();) {
            index_t node_id = predecessors[i];
            assert_lt(node_id, nodes.size());
            const Node& node = nodes[node_id]; i++;

            cnodes.expand();
            cnodes.back().reset();
            cnodes.back().label = node.label;
            cnodes.back().value = node.value;
            cnodes.back().nodes.push_back(node_id);

            if(node.label == 'Y' && firstNode == 0) {
                firstNode = cnodes.size() - 1;
            }

            while(i < predecessors.size()) {
                index_t next_node_id = predecessors[i];
                assert_lt(next_node_id, nodes.size());
                const Node& next_node = nodes[next_node_id];
                if(next_node.label != node.label) break;
                cnodes.back().nodes.push_back(next_node_id);
                if(next_node.value != (index_t)INDEX_MAX) {
                    if(cnodes[cnode_id].value == (index_t)INDEX_MAX) {
                        cnodes[cnode_id].value = next_node.value;
                    } else {
                        cnodes[cnode_id].value = max(cnodes[cnode_id].value, next_node.value);
                    }
                }
                i++;
            }

            // Create edges from this new composite node to current composite node
            typename map<CompositeNodeIDs, index_t>::iterator existing = cnode_map.find(cnodes.back().nodes);
            if(existing == cnode_map.end()) {
                cnode_map[cnodes.back().nodes] = cnodes.size() - 1;
                active_cnodes.push_back(cnodes.size() - 1);
                cedges.push_back(CompositeEdge(cnodes.size() - 1, cnode_id));
            } else {
                cnodes.pop_back();
                cedges.push_back(CompositeEdge((*existing).second, cnode_id));
            }

            // Increment indegree
            cnodes[cnode_id].id++;
        }
    }

    // Interchange from and to
    for(index_t i = 0; i < cedges.size(); i++) {
        index_t tmp = cedges[i].from;
        cedges[i].from = cedges[i].to;
        cedges[i].to = tmp;
    }
    sort(cedges.begin(), cedges.end());
    active_cnodes.push_back(0);
    while(!active_cnodes.empty()) {
        index_t cnode_id = active_cnodes.front(); active_cnodes.pop_front();
        assert_lt(cnode_id, cnodes.size());
        const CompositeNode& cnode = cnodes[cnode_id];
        index_t i = cedges.bsearchLoBound(CompositeEdge(cnode_id, 0));
        while(i < cedges.size()) {
            assert_geq(cedges[i].from, cnode_id);
            if(cedges[i].from != cnode_id) break;
            index_t predecessor_cnode_id = cedges[i].to;
            assert_lt(predecessor_cnode_id, cnodes.size());
            CompositeNode& predecessor_cnode = cnodes[predecessor_cnode_id];
            if(cnode.value == predecessor_cnode.value + 1) {
                active_cnodes.push_back(predecessor_cnode_id);
                break;
            }
            i++;
        }
    }
    // Restore from and to by interchanging them
    for(index_t i = 0; i < cedges.size(); i++) {
        index_t tmp = cedges[i].from;
        cedges[i].from = cedges[i].to;
        cedges[i].to = tmp;
    }

    // Create new nodes
    lastNode = 0; // Invalidate lastNode
    nodes.resizeExact(cnodes.size()); nodes.clear();
    assert_neq(firstNode, 0);
    assert_lt(firstNode, cnodes.size());
    CompositeNode& first_node = cnodes[firstNode];
    first_node.id = 0;
    nodes.expand();
    nodes.back() = first_node.getNode();
    active_cnodes.push_back(firstNode);
    sort(cedges.begin(), cedges.end());
    while(!active_cnodes.empty()) {
        index_t cnode_id = active_cnodes.front(); active_cnodes.pop_front();
        assert_lt(cnode_id, cnodes.size());
        index_t i = cedges.bsearchLoBound(CompositeEdge(cnode_id, 0));
        while(i < cedges.size()) {
            assert_geq(cedges[i].from, cnode_id);
            if(cedges[i].from != cnode_id) break;
            index_t successor_cnode_id = cedges[i].to;
            assert_lt(successor_cnode_id, cnodes.size());
            CompositeNode& successor_cnode = cnodes[successor_cnode_id];
            assert_gt(successor_cnode.id, 0);
            successor_cnode.id--;
            if(successor_cnode.id == 0) {
                active_cnodes.push_back(successor_cnode_id);
                successor_cnode.id = nodes.size();
                nodes.expand();
                nodes.back() = successor_cnode.getNode();
                if(nodes.back().label == 'Z') {
                    assert_eq(lastNode, 0);
                    assert_gt(nodes.size(), 1);
                    lastNode = nodes.size() - 1;
                }
            }
            i++;
        }
    }

    // Create new edges
    edges.resizeExact(cedges.size()); edges.clear();
    for(index_t i = 0; i < cedges.size(); i++) {
        const CompositeEdge& edge = cedges[i];
        edges.expand();
        edges.back() = edge.getEdge(cnodes);
    }
    sortEdgesFrom(edges);

#if 0
#ifndef NDEBUG
    if(debug) {
        cerr << "Nodes:" << endl;
        for(size_t i = 0; i < nodes.size(); i++) {
            const Node& node = nodes[i];
            cerr << "\t" << i << "\t" << node.label << "\t" << node.value << (node.backbone ? "\tbackbone" : "") << endl;
        }
        cerr << endl;
        cerr << "Edges: " << endl;
        for(size_t i = 0; i < edges.size(); i++) {
            const Edge& edge = edges[i];
            cerr << "\t" << i << "\t" << edge.from << " --> " << edge.to << endl;
        }
        cerr << endl;
    }
#endif
#endif
}


template <typename index_t>
class PathGraph {
public:
    struct PathNode {
        index_t                from;
        index_t                to;
        pair<index_t, index_t> key;

        void setSorted()      { to = (index_t)INDEX_MAX; }
        bool isSorted() const { return to == (index_t)INDEX_MAX; }

        index_t value() const { return to; }
        index_t outdegree() const { return key.first; }

        bool operator< (const PathNode& o) const {
            return key < o.key;
        };
    };

    struct PathNodeSlice {
    	PathNode*     place;
    	PathNode*     end;
    	bool          just_made;

    	bool operator< (const PathNodeSlice& o) const {
    		return *place < *(o.place);
    	}
    };

    struct PathNodeFromCmp {
        bool operator() (const PathNode& a, const PathNode& b) const {
            return a.from < b.from;
        }
    };

    struct PathNodeToCmp {
    	bool operator() (const PathNode& a, const PathNode& b) const {
    		return a.to < b.to;
    	}
    };

    struct PathEdge {
        index_t from;
        index_t ranking;
        char    label;

        PathEdge() { reset(); }

        PathEdge(index_t from_, index_t ranking_, char label_) : from(from_), ranking(ranking_), label(label_) {}

        void reset() {
            from = 0;
            ranking = 0;
            label = 0;
        }

        bool operator< (const PathEdge& o) const {
            return label < o.label || (label == o.label && ranking < o.ranking);
        };

    };

    struct PathEdgeSlice {
    	PathEdge*     place;
    	PathEdge*     end;

    	bool operator< (const PathEdgeSlice& o) const {
    		return *place < *(o.place);
    	}
    };


    struct PathEdgeReverseCmp {
    	bool operator() (const PathEdge& a, const PathEdge& b) const {
			return a.label > b.label || (a.label == b.label && a.ranking > b.ranking);
		}
    };
    struct PathEdgeFromCmp {
        bool operator() (const PathEdge& a, const PathEdge& b) const {
            return a.from < b.from || (a.from == b.from && a.ranking < b.ranking);
        }
    };


    struct PathEdgeToCmp {
        bool operator() (const PathEdge& a, const PathEdge& b) const {
            return a.ranking < b.ranking;
        }
    };

    struct TempEdge {
        index_t from; // from Node
        index_t to;   // to Node

    };

    struct TempEdgeFromCmp {
        bool operator() (const TempEdge& a, const TempEdge& b) const {
            return a.from < b.from;
        }
    };

    struct TempEdgeToCmp {
        bool operator() (const TempEdge& a, const TempEdge& b) const {
            return a.to < b.to;
        };
    };

private:
    struct ThreadParam {
        PathGraph<index_t>*              previous;
        EList<PathNode>*                 from_nodes;
        EList<PathNode>*			     to_nodes;
        EList<index_t>*                  from_cur;
        EList<index_t>*                  to_cur;
        index_t                          st;
        index_t                          en;
        int                              partitions;
        int                              thread_id;
     };
    static void seperateNodes(void* vp);
    static void seperateNodesCount(void* vp);
    static index_t hash(index_t id, index_t div) {
        uint64_t mult = 13;
        return (mult * (uint64_t)id) % div;
    }


    struct ThreadParam2 {
        index_t                         st;
        index_t                         en;
        EList<PathNode>*                from_nodes;
        EList<PathNode>*     	         to_nodes;
        EList<index_t>*                 from_size;
        EList<index_t>*                 to_size;
        EList<index_t>*                 from_off;
        EList<index_t>*                 to_off;
        int                             thread_id;
        PathNode**                      new_nodes;
        EList<index_t>*                 new_cur;
        EList<index_t>*                 breakvalues;
        ELList<index_t>*                breakpoints;
        int                             nthreads;
        int                             generation;
    };
    static void createCombined(void* vp);
    
    struct ThreadParam3 {
        PathGraph<index_t>*             previous;
        int                             thread_id;
        PathNode**                      new_nodes;
        ELList<index_t>*                breakpoints;
        int                             nthreads;
        PathNode**                      merged_nodes;
        index_t*                        merged_cur;
        index_t*                        mranks;
        tthread::mutex*                 merge_mutex;
    };
    static void mergeNodes(void* vp);
    
    struct ThreadParam4 {
        RefGraph<index_t>*                base;
        int                               thread_id;
        int								  st;
        int                               en;
        EList<PathNode>*                  sep_nodes;
        EList<TempEdge>*                  sep_edges;
        EList<PathEdge>*                  new_edges;
    };
    static void generateEdgesWorker(void* vp);


public:
    // Create a new graph in which paths are represented using nodes
    PathGraph(RefGraph<index_t>& parent, int nthreads_ = 1, bool verbose_ = false);

    // Construct a next 2^(j+1) path graph from a 2^j path graph
    PathGraph(PathGraph<index_t>& previous);

    ~PathGraph() {}

    void printInfo();

    bool generateEdges(RefGraph<index_t>& parent);

    index_t getNumNodes() const { return nodes.size(); }
    index_t getNumEdges() const { return edges.size(); }
    
    bool isSorted() const { return sorted; }

    //
    bool nextRow(int& gbwtChar, int& F, int& M, index_t& pos) {
        if(report_node_idx >= nodes.size()) return false;
        bool firstOutEdge = false;
        if(report_edge_range.first >= report_edge_range.second) {
            report_edge_range = getEdges(report_node_idx, false /* from? */);
            firstOutEdge = true;
            if(report_node_idx == 0) {
                report_M = pair<index_t, index_t>(0, 0);
            }
        }
        assert_lt(report_edge_range.first, report_edge_range.second);
        assert_lt(report_edge_range.first, edges.size());
        const PathEdge& edge = edges[report_edge_range.first];
        gbwtChar = edge.label;
        if(gbwtChar == 'Y') gbwtChar = 'Z';
        assert_lt(report_node_idx, nodes.size());
        F = (firstOutEdge ? 1 : 0);

        report_edge_range.first++;
        if(report_edge_range.first >= report_edge_range.second) {
            report_node_idx++;
        }
        assert_lt(report_M.first, nodes.size());
        pos = nodes[report_M.first].to;
        M = (report_M.second == 0 ? 1 : 0);
        report_M.second++;
        if(report_M.second >= nodes[report_M.first].key.first) {
            report_M.first++;
            report_M.second = 0;
        }
        return true;
    }

    //
    index_t nextFLocation() {
        if(report_F_node_idx >= nodes.size()) return (index_t)INDEX_MAX;
        index_t ret = report_F_location;
        pair<index_t, index_t> edge_range = getEdges(report_F_node_idx, false /* from? */);
        report_F_node_idx++;
        assert_lt(edge_range.first, edge_range.second);
        report_F_location += (edge_range.second - edge_range.first);
        return ret;
    }

private:
    static void mergeUpdateRank(PathNode** merged_nodes, index_t* merged_cur, index_t* mranks, int thread_id, index_t rank);

    static pair<index_t, index_t> nextMaximalSet(PathNode* merged_nodes, index_t merged_nodes_size, pair<index_t, index_t> range);

    void sortByKey() { sort(nodes.begin(), nodes.end()); } // by key

    // Can create an index by using key.second in PathNodes.
    void sortByFrom(bool create_index = true);
    pair<index_t, index_t> getNodesFrom(index_t node);        // Use sortByFrom(true) first.

    void sortEdges() { sort(edges.begin(), edges.end()); } // by (from.label, to.rank)
    void sortEdgesFrom() {
        sort(edges.begin(), edges.end(), PathEdgeFromCmp());
    }
    void sortEdgesTo(bool create_index = false) {
        sort(edges.begin(), edges.end(), PathEdgeToCmp());
        if(create_index) {
            for(PathNode* node = nodes.begin(); node != nodes.end(); node++) {
                node->key.second = 0;
            }
            for(PathEdge* edge = edges.begin(); edge != edges.end(); edge++) {
                nodes[edge->ranking].key.second++;
            }
            for(index_t i = 1; i < nodes.size(); i++) {
                nodes[i].key.second += nodes[i - 1].key.second;
            }
        }
    }

    static pair<index_t, index_t> getNextRange(EList<PathNode>* sep_nodes, pair<index_t, index_t> range) {
        if(range.second >= sep_nodes->size())
            return pair<index_t, index_t>(0, 0);

        if(range.first < range.second) {
            range.first = range.second; range.second++;
        }

        while(range.second < sep_nodes->size() && sep_nodes->get(range.second).from == sep_nodes->get(range.first).from) {
            range.second++;
        }
        return range;
    }

    static pair<index_t, index_t> getNextEdgeRange(EList<TempEdge>* sep_edges, pair<index_t, index_t> range, bool from) {
        if(range.second >= sep_edges->size()) {
            return pair<index_t, index_t>(0, 0);
        }
        range.first = range.second; range.second++;

        if(from) {
            while(range.second < sep_edges->size() && sep_edges->get(range.second).from == sep_edges->get(range.first).from) {
                range.second++;
            }
        } else {
            while(range.second < sep_edges->size() && sep_edges->get(range.second).to == sep_edges->get(range.first).to) {
                range.second++;
            }
        }
        return range;
    }

private:
    int             nthreads;
    bool            verbose;

    EList<PathNode> nodes;
    EList<PathNode> new_nodes; //keeps track of combined nodes not yet merged into nodes
    EList<PathEdge> edges;
    index_t         ranks;
    index_t         max_label;  // Node label of initial nodes.
    index_t         temp_nodes; // Total number of nodes created before sorting.

    index_t         generation; // Sorted by paths of length 2^generation.
    bool            sorted;
    
    // For reporting GBWT char, F, and M values
    index_t                report_node_idx;
    pair<index_t, index_t> report_edge_range;
    pair<index_t, index_t> report_M;
    // For reporting location in F corresponding to 1 bit in M
    index_t                report_F_node_idx;
    index_t                report_F_location;

    void      sortEdges(bool by_from, bool create_index);
    pair<index_t, index_t> getEdges(index_t node, bool by_from); // Create index first.

    // following variables are for debugging purposes
#ifndef NDEBUG
    bool               debug;
#endif

    EList<char>        bwt_string;
    EList<char>        F_array;
    EList<char>        M_array;
    EList<index_t>     bwt_counts;

    // brute-force implementations
    index_t select(const EList<char>& array, index_t p, char c) {
        if(p <= 0) return 0;
        for(index_t i = 0; i < array.size(); i++) {
            if(array[i] == c) {
                assert_gt(p, 0);
                p--;
                if(p == 0)
                    return i;
            }
        }
        return array.size();
    }

    index_t select1(const EList<char>& array, index_t p) {
        return select(array, p, 1);
    }

    index_t rank(const EList<char>& array, index_t p, char c) {
        index_t count = 0;
        assert_lt(p, array.size());
        for(index_t i = 0; i <= p; i++) {
            if(array[i] == c)
                count++;
        }
        return count;
    }

    index_t rank1(const EList<char>& array, index_t p) {
        return rank(array, p, 1);
    }

    // for debugging purposes
#ifndef NDEBUG
public: EList<pair<index_t, index_t> > ftab;
#endif
};

//Creates an initial PathGRaph from the RefGraph
//All nodes begin as unsorted nodes
template <typename index_t>
PathGraph<index_t>::PathGraph(RefGraph<index_t>& base, int nthreads_, bool verbose_) :
nthreads(nthreads_), verbose(verbose_),
ranks(0), max_label('Z'), temp_nodes(0), generation(0), sorted(false),
report_node_idx(0), report_edge_range(pair<index_t, index_t>(0, 0)), report_M(pair<index_t, index_t>(0, 0)),
report_F_node_idx(0), report_F_location(0)
{

#ifndef NDEBUG
    debug = base.nodes.size() <= 20;
#endif

    // Create a path node per edge with a key set to from node's label
    temp_nodes = base.edges.size() + 1;
    nodes.reserveExact(temp_nodes);
    for(index_t i = 0; i < base.edges.size(); i++) {
        const typename RefGraph<index_t>::Edge& e = base.edges[i];
        nodes.expand();
        nodes.back().from = e.from;
        nodes.back().to = e.to;

        switch(base.nodes[e.from].label) {
        case 'A':
        	nodes.back().key = pair<index_t, index_t>(0, 0);
        	break;
        case 'C':
        	nodes.back().key = pair<index_t, index_t>(1, 0);
        	break;
        case 'G':
        	nodes.back().key = pair<index_t, index_t>(2, 0);
        	break;
        case 'T':
        	nodes.back().key = pair<index_t, index_t>(3, 0);
        	break;
        case 'Y':
            nodes.back().key = pair<index_t, index_t>(4, 0);
            break;
        default:
            assert(false);
            throw 1;
        }
    }
    // Final node.
    assert_lt(base.lastNode, base.nodes.size());
    assert_eq(base.nodes[base.lastNode].label, 'Z');
    nodes.expand();
    nodes.back().from = nodes.back().to = base.lastNode;
    nodes.back().key = pair<index_t, index_t>(5, 0);
}


template <typename index_t>
void PathGraph<index_t>::seperateNodes(void * vp) {
    ThreadParam* threadParam = (ThreadParam*)vp;

    PathGraph<index_t>* previous = threadParam->previous;
    EList<PathNode>& from_nodes = *(threadParam->from_nodes);
    EList<PathNode>& to_nodes = *(threadParam->to_nodes);
    EList<index_t>& from_cur = *(threadParam->from_cur);
    EList<index_t>& to_cur = *(threadParam->to_cur);

    index_t st = threadParam->st;
    index_t en = threadParam->en;
    int partitions = threadParam->partitions;

	for(index_t i = st; i < en; i++) {
		index_t from_hash = hash(previous->nodes[i].from, partitions);
		from_nodes[from_cur[from_hash]] = previous->nodes[i];
		from_cur[from_hash]++;
		if(!previous->nodes[i].isSorted()) {
			index_t to_hash = hash(previous->nodes[i].to, partitions);
			to_nodes[to_cur[to_hash]] = previous->nodes[i];
			to_cur[to_hash]++;
		}
	}
}

template <typename index_t>
void PathGraph<index_t>::seperateNodesCount(void * vp) {
    ThreadParam* threadParam = (ThreadParam*)vp;

    PathGraph<index_t>* previous = threadParam->previous;
    EList<index_t>& from_cur = *(threadParam->from_cur);
    EList<index_t>& to_cur = *(threadParam->to_cur);
    index_t st = threadParam->st;
    index_t en = threadParam->en;
    int partitions = threadParam->partitions;
    for(index_t i = st; i < en; i++) {
		index_t from_hash = hash(previous->nodes[i].from, partitions);
		from_cur[from_hash]++;
		if(!previous->nodes[i].isSorted()) {
			index_t to_hash = hash(previous->nodes[i].to, partitions);
			to_cur[to_hash]++;
		}
	}
}

template <typename index_t>
void PathGraph<index_t>::createCombined(void * vp) {
	ThreadParam2* threadParam = (ThreadParam2*)vp;

	index_t st     = threadParam->st;
	index_t en     = threadParam->en;
    int thread_id  = threadParam->thread_id;
    int nthreads   = threadParam->nthreads;
    int generation = threadParam->generation;

    EList<PathNode>& from_nodes = *(threadParam->from_nodes);
    EList<PathNode>& to_nodes   = *(threadParam->to_nodes);
    PathNode** new_nodes  = threadParam->new_nodes;

    const EList<index_t>& from_size = *(threadParam->from_size);
    const EList<index_t>& to_size   = *(threadParam->to_size);
    const EList<index_t>& from_off = *(threadParam->from_off);
    const EList<index_t>& to_off = *(threadParam->to_off);
    EList<index_t>& new_cur = *(threadParam->new_cur);

    //count
    //use heuristic sometimes instead of counting exact number?
    //other method for small number of to_nodes[i]?
    for(index_t i = st; i < en; i++) {
        if(to_size[i] <= 0) continue;
        assert_gt(from_size[i], 0);
        if(from_size[i] > 1) {
            PathNode* node = from_nodes.begin() + from_off[i];
            sort(node, node + from_size[i], PathNodeFromCmp());
        }
        if(to_size[i] > 1) {
            PathNode* node = to_nodes.begin() + to_off[i];
            sort(node, node + to_size[i], PathNodeToCmp());
        }
		index_t t = 0;
		for(index_t f = 0; f < from_size[i]; f++) {
			while(t < to_size[i] && from_nodes[from_off[i] + f].from > to_nodes[to_off[i] + t].to) {
				t++;
			}
            if(t >= to_size[i]) break;
            // assert_eq(from_nodes[i][f].from, to_nodes[i][t].to);
			index_t shift = 0;
			while(t + shift < to_size[i] && from_nodes[from_off[i] + f].from == to_nodes[to_off[i] + t + shift].to) {
				new_cur[thread_id]++;
				shift++;
			}
		}
    }

    if(new_cur[thread_id] <= 0) {
        return;
    }
    
    //allocate
    new_nodes[thread_id] = new PathNode[new_cur[thread_id]];
    ASSERT_ONLY(index_t new_cur_count = new_cur[thread_id]);
    new_cur[thread_id] = 0;
    //add
    for(index_t i = st; i < en; i++) {
    	if(from_size[i] <= 0 || to_size[i] <= 0) continue;
    	index_t t = 0;
    	for(index_t f = 0; f < from_size[i]; f++) {
        	while(t < to_size[i] && from_nodes[from_off[i] + f].from > to_nodes[to_off[i] + t].to) {
        		t++;
        	}
            if(t >= to_size[i]) break;
            // assert_eq(from_nodes[i][f].from, to_nodes[i][t].to);
        	index_t shift = 0;
        	while(t + shift < to_size[i] && from_nodes[from_off[i] + f].from == to_nodes[to_off[i] + t + shift].to) {
        		new_nodes[thread_id][new_cur[thread_id]].from = to_nodes[to_off[i] + t + shift].from;
        		new_nodes[thread_id][new_cur[thread_id]].to   = from_nodes[from_off[i] + f].to;
                if(generation < 4) {
                    assert_gt(generation, 0);
                    index_t bit_shift = 1 << (generation - 1);
                    bit_shift = (bit_shift << 1) + bit_shift; // Multiply by 3
                    new_nodes[thread_id][new_cur[thread_id]].key  = pair<index_t, index_t>((to_nodes[to_off[i] + t + shift].key.first << bit_shift) + from_nodes[from_off[i] + f].key.first, 0);
                } else {
                    new_nodes[thread_id][new_cur[thread_id]].key  = pair<index_t, index_t>(to_nodes[to_off[i] + t + shift].key.first, from_nodes[from_off[i] + f].key.first);
                }
        		new_cur[thread_id]++;
        		shift++;
        	}
    	}
    }
    assert_eq(new_cur_count, new_cur[thread_id]);
    
    if(generation > 3) {
        EList<index_t>&  breakvalues = *(threadParam->breakvalues);
        ELList<index_t>& breakpoints = *(threadParam->breakpoints);

    	sort(new_nodes[thread_id], new_nodes[thread_id] + new_cur[thread_id]);
        assert_lt(thread_id, breakpoints.size());
        breakpoints[thread_id].fillZero();
        index_t low = 0;
        index_t high = 0;
        for(int i = 1; i < nthreads; i++) {
        	low = high;
        	high = new_cur[thread_id];
        	while(high > low) {
        		index_t mid = (low + high) >> 1;
        		if(new_nodes[thread_id][mid].key.first < breakvalues[i]) {
        			low = mid + 1;
        		} else {
        			high = mid;
        		}
        	}
        	breakpoints[thread_id][i] = high;
        }
    	breakpoints[thread_id][nthreads] = new_cur[thread_id];
    }
}

template <typename index_t>
void PathGraph<index_t>::mergeNodes(void * vp) {
	ThreadParam3*       threadParam  = (ThreadParam3*)vp;
	int                 thread_id    = threadParam->thread_id;
	int                 nthreads     = threadParam->nthreads;
	PathGraph<index_t>* previous     = threadParam->previous;
	PathNode**          new_nodes    = threadParam->new_nodes;
	ELList<index_t>&    breakpoints  = *(threadParam->breakpoints);
	PathNode**          merged_nodes = threadParam->merged_nodes;
	index_t*            merged_cur   = threadParam->merged_cur;

	index_t count = 0;
    EList<PathNodeSlice> active;
    active.resizeExact(nthreads + 1);
    active.clear();
	for(int j = 0; j < nthreads; j++) {
		count += breakpoints[j][thread_id + 1] - breakpoints[j][thread_id];
		if(breakpoints[j][thread_id + 1] - breakpoints[j][thread_id]) {
			active.expand();
			active.back().place = new_nodes[j] + breakpoints[j][thread_id];
			active.back().end = new_nodes[j] + breakpoints[j][thread_id + 1];
			active.back().just_made = true;
		}
	}
	count += breakpoints[nthreads][thread_id + 1] - breakpoints[nthreads][thread_id];
	if(breakpoints[nthreads][thread_id + 1] - breakpoints[nthreads][thread_id]) {
		active.expand();
		active.back().place = previous->nodes.begin() + breakpoints[nthreads][thread_id];
		active.back().end = previous->nodes.begin() + breakpoints[nthreads][thread_id + 1];
		active.back().just_made = false;
	}
	sort(active.begin(), active.end());
    if(count <= 0) {
        if(thread_id != 0) {
        	threadParam->merge_mutex[thread_id - 1].unlock();
        }
        return;
    }

    merged_nodes[thread_id] = new PathNode[count];

	while(active.size() > 0) {
		int i = 1;
		while(i < active.size() && active[i] < active[i - 1]) {
			swap(active[i], active[i - 1]);
			i++;
		}
		if(active.front().just_made || active.front().place->isSorted()) {
			merged_nodes[thread_id][merged_cur[thread_id]++] = *(active.front().place);
		}
		active.front().place++;
		if(active.front().place == active.front().end) {
			active.front() = active.back();
			active.pop_back();
		}
	}

    assert_leq(merged_cur[thread_id], count);

    // daehwan - for debugging purposes
#if 0
	index_t* mranks = threadParam->mranks;
	index_t rank = 0;
	for(int j = 0; j < nthreads + 1; j++) {
		rank += breakpoints[j][thread_id];
	}
    mergeUpdateRank(merged_nodes, merged_cur, mranks, thread_id, rank);
    
    // daehwan -> joe: I think the code below might be moved outside this thread function
    //                 to avoid lock/unlock and to make the code clear

	//removes extra sorted node if separated by boundary
	//needs access to first member of next bin so need mutex
    if(thread_id != 0) {
    	threadParam->merge_mutex[thread_id - 1].unlock();
    }
    if(thread_id + 1 != nthreads) {
        PathNode& last = merged_nodes[thread_id][merged_cur[thread_id] - 1];
        index_t tmp_thread_id = thread_id;
        while(tmp_thread_id + 1 < nthreads) {
            if(merged_cur[tmp_thread_id + 1] > 0) break;
            tmp_thread_id++;
        }
        if(tmp_thread_id + 1 < nthreads) {
            threadParam->merge_mutex[tmp_thread_id].lock();
            PathNode& first = merged_nodes[tmp_thread_id + 1][0];
            
            if(last.isSorted() && first.isSorted() && last.from == first.from) {
                merged_cur[thread_id]--;
            }
        }
    }
#endif
}


//creates a new PathGraph that is 2^(i+1) sorted from one that is 2^i sorted.
//does so by:
//merging unsorted nodes using a hash join
//sorting the newly made nodes
//merging all nodes together
//updating ranks and adding nodes that become sorted to sorted.
template <typename index_t>
PathGraph<index_t>::PathGraph(PathGraph<index_t>& previous) :
nthreads(previous.nthreads), verbose(previous.verbose),
ranks(0), max_label(previous.max_label), temp_nodes(0), generation(previous.generation + 1), sorted(false),
report_node_idx(0), report_edge_range(pair<index_t, index_t>(0, 0)), report_M(pair<index_t, index_t>(0, 0)),
report_F_node_idx(0), report_F_location(0)
{
    assert_gt(nthreads, 0);
#ifndef NDEBUG
    debug = previous.debug;
#endif
    
    assert_neq(previous.nodes.size(), previous.ranks);
    const index_t partitions = min<index_t>(1 << 16, previous.nodes.size() >> 8);
    
    AutoArray<tthread::thread*> threads(nthreads);

 //   cerr << "Counting array sizes..." << endl;

    EList<PathNode>* from_nodes = new EList<PathNode>;
    EList<PathNode>* to_nodes = new EList<PathNode>;
    EList<index_t> from_size; from_size.resizeExact(partitions); from_size.fillZero();
    EList<index_t> to_size; to_size.resizeExact(partitions); to_size.fillZero();
    EList<index_t> from_off; from_off.resizeExact(partitions); from_off.fillZero();
    EList<index_t> to_off; to_off.resizeExact(partitions); to_off.fillZero();
    {
        ELList<index_t> from_cur;
        ELList<index_t> to_cur;
        for(int i = 0; i < nthreads; i++) {
            from_cur.expand();
            from_cur.back().resizeExact(partitions);
            from_cur.back().fillZero();
            to_cur.expand();
            to_cur.back().resizeExact(partitions);
            to_cur.back().fillZero();
        }
        
        EList<ThreadParam> threadParams;
        index_t st = 0;
        index_t en = previous.nodes.size() / nthreads;
        for(int i = 0; i < (index_t)nthreads; i++) {
            threadParams.expand();
            threadParams.back().st = st;
            threadParams.back().en = en;
            threadParams.back().previous = &previous;
            threadParams.back().to_nodes = to_nodes;
            threadParams.back().from_nodes = from_nodes;
            threadParams.back().from_cur = &from_cur[i];
            threadParams.back().to_cur = &to_cur[i];
            threadParams.back().partitions = partitions;
            if(nthreads == 1) {
                seperateNodesCount((void*)&threadParams.back());
            } else {
                threads[i] = new tthread::thread(seperateNodesCount, (void*)&threadParams.back());
            }
            st = en;
            if(i + 2 == nthreads) {
                en = previous.nodes.size();
            } else {
                en = st + previous.nodes.size() / nthreads;
            }
        }
        if(nthreads > 1) {
            for(int i = 0; i < nthreads; i++)
                threads[i]->join();
        }
        
        // Initialize arrays to be used for hash table
        for(index_t i = 0; i < partitions; i++) {
            if(i > 0) {
                from_off[i] = from_off[i-1] + from_size[i-1];
                to_off[i] = to_off[i-1] + to_size[i-1];
            }
            for(index_t j = 0; j < (index_t)nthreads; j++) {
                from_size[i] += from_cur[j][i];
                to_size[i] += to_cur[j][i];
                from_cur[j][i] = from_off[i] + from_size[i] - from_cur[j][i];
                to_cur[j][i] = to_off[i] + to_size[i] - to_cur[j][i];
            }
        }
        
        index_t num_from_nodes = from_off.back() + from_size.back();
        assert_eq(num_from_nodes, previous.nodes.size());
        from_nodes->resizeExact(num_from_nodes);
        index_t num_to_nodes = to_off.back() + to_size.back();
        to_nodes->resizeExact(num_to_nodes);

        //    cerr << "Separating nodes..." << endl;
        
        for(index_t i = 0; i < (index_t)nthreads; i++) {
            if(nthreads == 1) {
                seperateNodes((void*)&threadParams[i]);
            } else {
                threads[i] = new tthread::thread(seperateNodes, (void*)&threadParams[i]);
            }
        }
        if(nthreads > 1) {
            for(index_t i = 0; i < (index_t)nthreads; i++)
                threads[i]->join();
        }
    }
    //--------------------------------------------------------------------------------------------------------------

//    cerr << "Creating new nodes..." << endl;

    PathNode** new_nodes = new PathNode*[nthreads]; memset(new_nodes, 0, nthreads * sizeof(new_nodes[0]));
    EList<index_t> new_cur; new_cur.resizeExact(nthreads); new_cur.fillZero();

    EList<index_t>  breakvalues; breakvalues.resizeExact(nthreads + 1); breakvalues.fillZero();
    ELList<index_t> breakpoints;
    if(generation > 3) {
    	for(index_t i = 0; i < (index_t)nthreads + 1; i++) {
            breakpoints.expand();
            breakpoints.back().resizeExact(nthreads + 1); breakpoints.back().fillZero();
    	}
    	if(generation == 4) {
    		index_t max_rank = previous.nodes.back().key.first;
    		for(uint64_t i = 0; i < nthreads; i++) {
    		    breakvalues[i] = (index_t)(i * max_rank / nthreads);
    		}
    	} else {
            breakpoints[nthreads][0] = 0;
            for(uint64_t i = 1; i < nthreads; i++) {
                breakpoints[nthreads][i] = (index_t)(i * previous.nodes.size() / nthreads);
                breakvalues[i] = previous.nodes[breakpoints[nthreads][i] - 1].key.first;
                //added this part to simplify parallelizing merge and rank update
                //sets breakpoint to be 1 + last index with key.first == breakvalues[i]
                while(previous.nodes[breakpoints[nthreads][i] - 1].key.first == breakvalues[i]
						&& breakpoints[nthreads][i] > 1) {
                	breakpoints[nthreads][i]--;
                }
    		}
            breakpoints[nthreads][nthreads] = (index_t)previous.nodes.size();
    	}
        breakvalues[nthreads] = (index_t)INDEX_MAX;
    }

    AutoArray<tthread::thread*> threads2(nthreads);
    EList<ThreadParam2> threadParams2;

    index_t st = 0;
    index_t en = partitions / nthreads;
    for(int i = 0; i < nthreads; i++) {
    	threadParams2.expand();
    	threadParams2.back().thread_id = i;
    	threadParams2.back().st = st;
    	threadParams2.back().en = en;
    	threadParams2.back().from_size = &from_size;
    	threadParams2.back().to_size = &to_size;
    	threadParams2.back().from_nodes = from_nodes;
    	threadParams2.back().to_nodes = to_nodes;
        threadParams2.back().from_off = &from_off;
        threadParams2.back().to_off = &to_off;
    	threadParams2.back().new_nodes = new_nodes;
    	threadParams2.back().new_cur = &new_cur;
    	threadParams2.back().breakvalues = &breakvalues;
    	threadParams2.back().breakpoints = &breakpoints;
    	threadParams2.back().nthreads = nthreads;
    	threadParams2.back().generation = generation;
    	if(nthreads == 1) {
    		createCombined((void*)&threadParams2.back());
    	} else {
    		threads2[i] = new tthread::thread(createCombined, (void*)&threadParams2.back());
    	}
    	st = en;
    	if(i + 2 == nthreads) {
    		en = partitions;
    	} else {
    		en = st + partitions / nthreads;
    	}
    }

    if(nthreads > 1) {
    	for(int i = 0; i < nthreads; i++)
    		threads2[i]->join();
    }
    delete from_nodes; from_nodes = NULL;
    delete to_nodes; to_nodes = NULL;
    
    if(verbose) {
        if(generation > 3) {
            cerr << "\tgeneration " << generation << endl;
            for(index_t i = 0; i < breakvalues.size(); i++) {
                cerr << "\t\tbreakvalue b" << i << ": " << breakvalues[i] << endl;
                for(index_t j = 0; j < breakpoints.size(); j++) {
                    cerr << "\t\t\tbreakpoint t" << j << ": " << breakpoints[j][i] << endl;
                }
            }
        }
    }

    //------------------------------------------------------------------------------------------------------------------------------

    if(generation > 3) {
//    	cerr << "merging nodes..." << endl;
		AutoArray<tthread::thread*> threads3(nthreads);
		EList<ThreadParam3> threadParams3;

		PathNode** merged_nodes = new PathNode*[nthreads]; memset(merged_nodes, 0, nthreads * sizeof(merged_nodes[0]));
		index_t* merged_cur = new index_t[nthreads] ();
		index_t* mranks = new index_t[nthreads] ();

		if(nthreads > 1) {
			tthread::mutex* merge_mutex = new tthread::mutex[nthreads - 1] ();
			for(int i = 0; i < nthreads - 1; i++) {
				merge_mutex[i].lock();
			}

			for(int i = 0; i < nthreads; i++) {
				threadParams3.expand();
				threadParams3.back().previous = &previous;
				threadParams3.back().nthreads = nthreads;
				threadParams3.back().thread_id = i;
				threadParams3.back().new_nodes = new_nodes;
				threadParams3.back().breakpoints = &breakpoints;
				threadParams3.back().merged_nodes = merged_nodes;
				threadParams3.back().merged_cur = merged_cur;
				threadParams3.back().mranks = mranks;
				threadParams3.back().merge_mutex = merge_mutex;

				threads3[i] = new tthread::thread(mergeNodes, (void*)&threadParams3.back());
			}
			for(int i = 0; i < nthreads; i++) {
				threads3[i]->join();
			}
			delete[] merge_mutex;
		} else {
			threadParams3.expand();
			threadParams3.back().previous = &previous;
			threadParams3.back().nthreads = nthreads;
			threadParams3.back().thread_id = 0;
			threadParams3.back().new_nodes = new_nodes;
			threadParams3.back().breakpoints = &breakpoints;
			threadParams3.back().merged_nodes = merged_nodes;
			threadParams3.back().merged_cur = merged_cur;
			threadParams3.back().mranks = mranks;

			mergeNodes((void*)&threadParams3.back());
		}
     
        // daehwan - for debugging purposes
#if 1
        index_t count = 0;
        for(int i = 0; i < nthreads; i++) {
            count += merged_cur[i];
        }
        nodes.resizeExact(count);
        nodes.clear();
        for(int i = 0; i < nthreads; i++) {
            nodes.push_back_array(merged_nodes[i], merged_cur[i]);
            delete[] merged_nodes[i];
            delete[] new_nodes[i];
        }
        
        pair<index_t, index_t> key = nodes[0].key;
        ranks = 1;
        for(index_t i = 0; i < nodes.size(); i++) {
            PathNode& node = nodes[i];
            if(node.key != key) {
                key = node.key;
                ranks++;
            }
            node.key = pair<index_t, index_t>(ranks, 0);
        }
        
        // Merge equivalent nodes
        index_t curr = 0;
        pair<index_t, index_t> range(0, 0); // Empty range
        while(true) {
            range = nextMaximalSet(nodes.begin(), nodes.size(), range);
            if(range.first == range.second)
                break;
            nodes[curr] = nodes[range.first]; curr++;
        }
        nodes.resize(curr);
        
        // Set nodes that become sorted as sorted
        PathNode* candidate = nodes.begin();
        key = candidate->key;
        ranks = 1;
        for(index_t i = 1; i < nodes.size(); i++) {
            if(nodes[i].key != key) {
                if(candidate != NULL) {
                    candidate->setSorted();
                }
                candidate = &nodes[i];
                key = candidate->key; ranks++;
            } else {
                candidate = NULL;
            }
        }
        if(candidate != NULL) {
            candidate->setSorted();
        }
#else
		index_t count = 0;
		for(int i = 0; i < nthreads; i++) {
		    count += merged_cur[i];
		    ranks += mranks[i];
		}
//		cerr << "copying to nodes..." << endl;
		nodes.resizeExact(count);
		nodes.clear();
		for(int i = 0; i < nthreads; i++) {
			nodes.push_back_array(merged_nodes[i], merged_cur[i]);
			delete[] merged_nodes[i];
			delete[] new_nodes[i];
		}
#endif
        delete[] mranks;
        delete[] merged_cur;
        delete[] merged_nodes;
        delete[] new_nodes;

		temp_nodes = nodes.size();
		if(ranks == nodes.size()) {
            sorted = true;
			for(index_t i = 0; i < nodes.size(); i++) {
				nodes[i].key.first = i;
			}
		}
    } else {
    	index_t count = 0;
    	for(int i = 0; i < nthreads; i++) {
    		count += new_cur[i];
    	}
    	nodes.resizeExact(count);
    	nodes.clear();
    	for(int i = 0; i < nthreads; i++) {
    		nodes.push_back_array(new_nodes[i], new_cur[i]);
    		delete[] new_nodes[i];
    	}
    	delete[] new_nodes;

    	temp_nodes = nodes.size();
    }
}


template <typename index_t>
void PathGraph<index_t>::printInfo()
{
    if(verbose) {
        cerr << "Generation " << generation
        << " (" << temp_nodes << " -> " << nodes.size() << " nodes, "
        << ranks << " ranks    	int bin = ;)" << endl;
    }
}

template <typename index_t>
void PathGraph<index_t>::generateEdgesWorker(void * vp) {
	ThreadParam4* threadParams = (ThreadParam4*)vp;
	int thread_id = threadParams->thread_id;
	int st = threadParams->st;
	int en = threadParams->en;
	RefGraph<index_t>* base = threadParams->base;
	EList<PathNode>* sep_nodes = threadParams->sep_nodes;
	EList<TempEdge>* sep_edges = threadParams->sep_edges;
	EList<PathEdge>* new_edges = threadParams->new_edges;

	for(int i = st; i < en; i++) {

		sort(sep_nodes[i].begin(), sep_nodes[i].end(), PathNodeFromCmp());
		sort(sep_edges[i].begin(), sep_edges[i].end(), TempEdgeToCmp());

		pair<index_t, index_t> pn_range = getNextRange(&sep_nodes[i], pair<index_t, index_t>(0, 0));
		pair<index_t, index_t> ge_range = getNextEdgeRange(&sep_edges[i], pair<index_t, index_t>(0, 0), false /* from? */);

		while(pn_range.first < pn_range.second && ge_range.first < ge_range.second) {
			if(sep_nodes[i][pn_range.first].from == sep_edges[i][ge_range.first].to) {
				for(index_t node = pn_range.first; node < pn_range.second; node++) {
					for(index_t edge = ge_range.first; edge < ge_range.second; edge++) {
						index_t from = sep_edges[i][edge].from;
						new_edges[thread_id].push_back(PathEdge(from, sep_nodes[i][node].key.first, base->nodes[from].label));
					}
				}
				pn_range = getNextRange(&sep_nodes[i], pn_range);
				ge_range = getNextEdgeRange(&sep_edges[i], ge_range, false);
			} else if(sep_nodes[i][pn_range.first].from < sep_edges[i][ge_range.first].to) {
				pn_range = getNextRange(&sep_nodes[i], pn_range);
			} else {
				ge_range = getNextEdgeRange(&sep_edges[i], ge_range, false);
			}
		}
	}
	sort(new_edges[thread_id].begin(), new_edges[thread_id].end());
}


//--------------------------------------------------------------------------
template <typename index_t>
bool PathGraph<index_t>::generateEdges(RefGraph<index_t>& base)
{
	{
		//separating into more than nthreads partitions improves speed
		//I think this is because we sort smaller portions at a time
		int partitions = 100; //make this a fxn of input size?
		EList<PathNode>* sep_nodes = new EList<PathNode>[partitions];
		EList<TempEdge>* sep_edges = new EList<TempEdge>[partitions];
		EList<PathEdge>* new_edges = new EList<PathEdge>[nthreads];

		for(int i = 0; i < partitions; i++) {
			sep_nodes[i].resizeExact(nodes.size() / partitions + 1);
			sep_edges[i].resizeExact(base.edges.size() / partitions + 1);
			sep_nodes[i].clear();
			sep_edges[i].clear();
		}

		for(index_t i = 0; i < nodes.size(); i++) {
			sep_nodes[nodes[i].from % partitions].push_back(nodes[i]);
		}
		for(index_t i = 0; i < base.edges.size(); i++) {
			TempEdge edge;
			edge.from = base.edges[i].from;
			edge.to = base.edges[i].to;
			sep_edges[base.edges[i].to % partitions].push_back(edge);
		}

		AutoArray<tthread::thread*> threads4(nthreads);
		EList<ThreadParam4> threadParams4;

		int st = 0;
		int en = partitions / nthreads;

		for(int i = 0; i < nthreads; i++) {
			new_edges[i].resizeExact(nodes.size() / nthreads + nodes.size() / (nthreads * 4) + 1);
			new_edges[i].clear();
			threadParams4.expand();
			threadParams4.back().thread_id = i;
			threadParams4.back().sep_nodes = sep_nodes;
			threadParams4.back().sep_edges = sep_edges;
			threadParams4.back().new_edges = new_edges;
			threadParams4.back().base = &base;
			threadParams4.back().st = st;
			threadParams4.back().en = en;

			if(nthreads == 1) {
				generateEdgesWorker((void*)&threadParams4.back());
			} else {
				threads4[i] = new tthread::thread(generateEdgesWorker, (void*)&threadParams4.back());
			}
			st = en;
			if(i + 2 == nthreads) {
				en = partitions;
			} else {
				en = st + partitions / nthreads;
			}
		}

		if(nthreads > 1) {
			for(int i = 0; i < nthreads; i++)
				threads4[i]->join();
		}

		index_t count = 0;
		for(int i = 0; i < nthreads; i++) {
<<<<<<< HEAD
			count += new_edges[i].size();
		}
		edges.resizeExact(count);
		edges.clear();
		//merge edges together
		EList<PathEdgeSlice> active;
		active.resizeExact(nthreads);
		active.clear();
		for(int j = 0; j < nthreads; j++) {
			active.expand();
			active.back().place = new_edges[j].begin();
			active.back().end = new_edges[j].end();
		}
		sort(active.begin(), active.end());
		while(active.size() > 0) {
			int i = 1;
			while(i < active.size() && active[i] < active[i - 1]) {
				swap(active[i], active[i - 1]);
				i++;
			}
			edges.push_back(*(active.front().place++));
			if(active.front().place == active.front().end) {
				active.front() = active.back();
				active.pop_back();
=======
			if(!new_edges[i].empty() && pair<char, index_t>(new_edges[i].back().label, new_edges[i].back().ranking) <= minRank){
				minIndex = i;
				minRank = pair<char, index_t>(new_edges[i].back().label, new_edges[i].back().ranking);
>>>>>>> 1e28c360
			}
		}

		//these previously missing partially caused memory leak
		delete[] sep_nodes;
		delete[] sep_edges;
		delete[] new_edges;
	}

#ifndef NDEBUG
    if(debug) {
        cerr << "just after creating path edges" << endl;
        cerr << "Ref edges" << endl;
        for(size_t i = 0; i < base.edges.size(); i++) {
            const typename RefGraph<index_t>::Edge& edge = base.edges[i];
            cerr << "\t" << i << "\t" << edge.from << " --> " << edge.to << endl;
        }

        cerr << "Path nodes" << endl;
        for(size_t i = 0; i < nodes.size(); i++) {
            const PathNode& node = nodes[i];
            cerr << "\t" << i << "\t(" << node.key.first << ", " << node.key.second << ")\t"
            << node.from << " --> " << node.to << endl;
        }

        cerr << "Path edges" << endl;
        for(size_t i = 0; i < edges.size(); i++) {
            const PathEdge& edge = edges[i];
            cerr << "\t" << i << "\tfrom: " << edge.from << "\tranking: " << edge.ranking << "\t" << edge.label << endl;
        }
    }
#endif

#ifndef NDEBUG

    // Switch char array[x][y]; to char** array;
    if(debug) {
        cerr << "after sorting nodes by ranking and edges by label and ranking" << endl;
        cerr << "Path nodes" << endl;
        for(size_t i = 0; i < nodes.size(); i++) {
            const PathNode& node = nodes[i];
            cerr << "\t" << i << "\t(" << node.key.first << ", " << node.key.second << ")\t"
                 << node.from << " --> " << node.to << endl;
        }

        cerr << "Path edges" << endl;
        for(size_t i = 0; i < edges.size(); i++) {
            const PathEdge& edge = edges[i];
            cerr << "\t" << i << "\tfrom: " << edge.from << "\tranking: " << edge.ranking << "\t" << edge.label << endl;
        }
    }
#endif

    // Sets PathNode.to = GraphNode.value and PathNode.key.first to outdegree
    // Replaces (from.from, to) with (from, to)
    PathNode* node = nodes.begin(); node->key.first = 0;
    PathEdge* edge = edges.begin();
    while(node != nodes.end() && edge != edges.end()) {
        if(edge->from == node->from) {
            edge->from = node - nodes.begin(); edge++;
            node->key.first++;
        } else {
            node->to = base.nodes[node->from].value;
            node++; node->key.first = 0;
        }
    }
    if(node != nodes.end()) {
        node->to = base.nodes[node->from].value;
    }

    // Remove 'Y' node
    assert_gt(nodes.size(), 2);
    nodes.back().key.first = nodes[nodes.size() - 2].key.first;
    nodes[nodes.size() - 2] = nodes.back();
    nodes.pop_back();
    // Adjust edges accordingly
    for(size_t i = 0; i < edges.size(); i++) {
        PathEdge& edge = edges[i];
        if(edge.label == 'Y') {
            edge.label = 'Z';
        } else if(edge.ranking >= nodes.size()) {
            assert_eq(edge.ranking, nodes.size());
            edge.ranking -= 1;
        }
    }

#ifndef NDEBUG
    if(debug) {
        cerr << "Path nodes" << endl;
        for(size_t i = 0; i < nodes.size(); i++) {
            const PathNode& node = nodes[i];
            cerr << "\t" << i << "\t(" << node.key.first << ", " << node.key.second << ")\t"
            << node.from << " --> " << node.to << endl;
        }

        cerr << "Path edges" << endl;
        for(size_t i = 0; i < edges.size(); i++) {
            const PathEdge& edge = edges[i];
            cerr << "\t" << i << "\tfrom: " << edge.from << "\tranking: " << edge.ranking << "\t" << edge.label << endl;
        }
    }
#endif

    //parallelize this

    sortEdgesTo(true);
    return true;

    bwt_string.clear();
    F_array.clear();
    M_array.clear();
    bwt_counts.resizeExact(5); bwt_counts.fillZero();
    for(index_t node = 0; node < nodes.size(); node++) {
        pair<index_t, index_t> edge_range = getEdges(node, false /* from? */);
        for(index_t i = edge_range.first; i < edge_range.second; i++) {
            assert_lt(i, edges.size());
            char label = edges[i].label;
            if(label == 'Y') {
                label = 'Z';
            }
            bwt_string.push_back(label);
            F_array.push_back(i == edge_range.first ? 1 : 0);

            if(label != 'Z') {
                char nt = asc2dna[(int)label];
                assert_lt(nt + 1, bwt_counts.size());
                bwt_counts[nt + 1]++;
            }
        }
        for(index_t i = 0; i < nodes[node].key.first; i++) {
            M_array.push_back(i == 0 ? 1 : 0);
        }
    }
    assert_gt(bwt_string.size(), 0);
    assert_eq(bwt_string.size(), F_array.size());
    assert_eq(bwt_string.size(), M_array.size());

    for(size_t i = 0; i < bwt_counts.size(); i++) {
        if(i > 0) bwt_counts[i] += bwt_counts[i - 1];
    }

#ifndef NDEBUG
    if(debug) {
        cerr << "Path nodes (final)" << endl;
        for(size_t i = 0; i < nodes.size(); i++) {
            const PathNode& node = nodes[i];
            cerr << "\t" << i << "\t(" << node.key.first << ", " << node.key.second << ")\t"
            << node.from << " --> " << node.to << endl;
        }

        cerr << "Path edges (final)" << endl;
        for(size_t i = 0; i < edges.size(); i++) {
            const PathEdge& edge = edges[i];
            cerr << "\t" << i << "\tfrom: " << edge.from << "\tranking: " << edge.ranking << "\t" << edge.label << endl;
        }

        cerr << "i\tBWT\tF\tM" << endl;
        for(index_t i = 0; i < bwt_string.size(); i++) {
            cerr << i << "\t" << bwt_string[i] << "\t"  // BWT char
            << (int)F_array[i] << "\t"             // F bit value
            << (int)M_array[i] << endl;            // M bit value
        }

        for(size_t i = 0; i < bwt_counts.size(); i++) {
            cerr << i << "\t" << bwt_counts[i] << endl;
        }
    }
#endif

    // Test searches, based on paper_example
#if 1
    EList<string> queries;  EList<index_t> answers;
#   if 1
#      if 1
    queries.push_back("GACGT"); answers.push_back(9);
    queries.push_back("GATGT"); answers.push_back(9);
    queries.push_back("GACT");  answers.push_back(9);
    queries.push_back("ATGT");  answers.push_back(4);
    queries.push_back("GTAC");  answers.push_back(10);
    queries.push_back("ACTG");  answers.push_back(3);
#      else
    // rs55902548, at 402, ref, alt, unknown alt
    queries.push_back("GGCAGCTCCCATGGGTACACACTGGGCCCAGAACTGGGATGGAGGATGCA");
    // queries.push_back("GGCAGCTCCCATGGGTACACACTGGTCCCAGAACTGGGATGGAGGATGCA");
    // queries.push_back("GGCAGCTCCCATGGGTACACACTGGACCCAGAACTGGGATGGAGGATGCA");

    // rs5759268, at 926787, ref, alt, unknown alt
    // queries.push_back("AAATTGCTCAGCCTTGTGCTGTGCACACCTGGTTCTCTTTCCAGTGTTAT");
    // queries.push_back("AAATTGCTCAGCCTTGTGCTGTGCATACCTGGTTCTCTTTCCAGTGTTAT");
    // queries.push_back("AAATTGCTCAGCCTTGTGCTGTGCAGACCTGGTTCTCTTTCCAGTGTTAT");
#      endif

    for(size_t q = 0; q < queries.size(); q++) {
        const string& query = queries[q];
        assert_gt(query.length(), 0);
        index_t top = 0, bot = edges.size();
        index_t node_top = 0, node_bot = 0;
        cerr << "Aligning " << query <<  endl;
        index_t i = 0;
        for(; i < query.length(); i++) {
            if(top >= bot) break;
            int nt = query[query.length() - i - 1];
            nt = asc2dna[nt];
            assert_lt(nt, 4);

            cerr << "\t" << i << "\tBWT range: [" << top << ", " << bot << ")" << endl;

            top = bwt_counts[(int)nt] + (top <= 0 ? 0 : rank(bwt_string, top - 1, "ACGT"[nt]));
            bot = bwt_counts[(int)nt] + rank(bwt_string, bot - 1, "ACGT"[nt]);
            cerr << "\t\tLF BWT range: [" << top << ", " << bot << ")" << endl;

            node_top = rank1(M_array, top) - 1;
            node_bot = rank1(M_array, bot - 1);
            cerr << "\t\tnode range: [" << node_top << ", " << node_bot << ")" << endl;

            top = select1(F_array, node_top + 1);
            bot = select1(F_array, node_bot + 1);
        }
        cerr << "\t" << i << "\tBWT range: [" << top << ", " << bot << ")" << endl;
        // assert_eq(top, answers[q]);
        cerr << "finished... ";
        if(node_top < node_bot && node_top < nodes.size()) {
            index_t pos = nodes[node_top].to;
            index_t gpos = pos;
            const EList<RefRecord>& szs = base.szs;
            for(index_t i = 0; i < szs.size(); i++) {
                gpos += szs[i].off;
                if(pos < szs[i].len) break;
                pos -= szs[i].len;
            }

            cerr << "being aligned at " << gpos;
        }
        cerr << endl << endl;
    }
#   endif

    // See inconsistencies between F and M arraystimy thread
#   if 0
    cerr << endl << endl;
    EList<index_t> tmp_F;
    for(index_t i = 0; i < F_array.size(); i++) {
        if(F_array[i] == 1) tmp_F.push_back(i);
    }

    EList<index_t> tmp_M;
    for(index_t i = 0; i < M_array.size(); i++) {
        if(M_array[i] == 1) tmp_M.push_back(i);
    }

    index_t max_diff = 0;
    assert_eq(tmp_F.size(), tmp_M.size());
    for(index_t i = 0; i < tmp_F.size(); i++) {
        index_t diff = (tmp_F[i] >= tmp_M[i] ? tmp_F[i] - tmp_M[i] : tmp_M[i] - tmp_F[i]);
        if(diff > max_diff) {
            max_diff = diff;
            cerr << i << "\tdiff: " << max_diff << "\t" << (tmp_F[i] >= tmp_M[i] ? "+" : "-") << endl;
        }
    }
    cerr << "Final: " << tmp_F.back() << " vs. " << tmp_M.back() << endl;
#   endif

#endif
    return true;
}

//--------------------------------------------------------------------------

template <typename index_t>
void PathGraph<index_t>::mergeUpdateRank(PathNode** merged_nodes, index_t* merged_cur, index_t* mranks, int thread_id, index_t rank)
{
	pair<index_t, index_t> key = merged_nodes[thread_id][0].key;
	for(index_t i = 0; i < merged_cur[thread_id]; i++) {
		PathNode& node = merged_nodes[thread_id][i];
		if(node.key != key) {
			key = node.key;
			rank++;
		}
		node.key = pair<index_t, index_t>(rank, 0);
	}

    // Merge equivalent nodes
    index_t curr = 0;
    pair<index_t, index_t> range(0, 0); // Empty range
    while(true) {
        range = nextMaximalSet(merged_nodes[thread_id], merged_cur[thread_id], range);
        if(range.first == range.second)
			break;
        merged_nodes[thread_id][curr] = merged_nodes[thread_id][range.first]; curr++;
    }
    merged_cur[thread_id] = curr;

    // Set nodes that become sorted as sorted
    PathNode* candidate = merged_nodes[thread_id];
    key = candidate->key; mranks[thread_id] = 1;
    for(index_t i = 1; i < merged_cur[thread_id]; i++) {
        if(merged_nodes[thread_id][i].key != key) {
            if(candidate != NULL) {
                candidate->setSorted();
            }
            candidate = &merged_nodes[thread_id][i];
            key = candidate->key; mranks[thread_id]++;
        } else {
            candidate = NULL;
        }
    }
    if(candidate != NULL) {
    	candidate->setSorted();
    }
}


// Returns the next maximal mergeable set of PathNodes.
// A set of PathNodes sharing adjacent keys is mergeable, if each of the
// PathNodes begins in the same GraphNode, and no other PathNode shares
// the key. If the maximal set is empty, returns the next PathNode.
template <typename index_t>
pair<index_t, index_t> PathGraph<index_t>::nextMaximalSet(PathNode* merged_nodes, index_t merged_nodes_size, pair<index_t, index_t> range) {
    if(range.second >= merged_nodes_size) {
        return pair<index_t, index_t>(0, 0);
    }

    range.first = range.second;
    range.second = range.first + 1;
    if(range.first > 0 && merged_nodes[range.first - 1].key == merged_nodes[range.first].key) {
        return range;
    }

    for(index_t i = range.second; i < merged_nodes_size; i++) {
        if(merged_nodes[i - 1].key != merged_nodes[i].key) {
            range.second = i;
        }
        if(merged_nodes[i].from != merged_nodes[range.first].from) {
            return range;
        }
    }
    range.second = merged_nodes_size;
    return range;
}

template <typename index_t>
pair<index_t, index_t> PathGraph<index_t>::getEdges(index_t node, bool by_from) {
    if(node >= nodes.size()) {
        cerr << "Error: Trying to get edges " << (by_from ? "from " : "to ") << node << endl;
    }
    if(nodes[node].key.second == 0) {
        return pair<index_t, index_t>(0, 0);
    }
    if(node == 0) {
        return pair<index_t, index_t>(0, nodes[node].key.second);
    } else {
        return pair<index_t, index_t>(nodes[node - 1].key.second, nodes[node].key.second);
    }
}

template <typename index_t>
void PathGraph<index_t>::sortByFrom(bool create_index) {
    sort(nodes.begin(), nodes.end(), PathNodeFromCmp());
    if(create_index) {
        index_t current = 0;
        nodes.front().key.second = 0;
        for(index_t i = 0; i < nodes.size(); i++) {
            while(current < nodes[i].from) {
                current++;
                assert_lt(current, nodes.size());
                nodes[current].key.second = i;
            }
        }
        for(current++; current < nodes.size(); current++) {
            nodes[current].key.second = nodes.size();
        }
    }
}

template <typename index_t>
pair<index_t, index_t> PathGraph<index_t>::getNodesFrom(index_t node) {
    if(node + 1 >= nodes.size()) {
        assert_eq(node + 1, nodes.size());
        return pair<index_t, index_t>(nodes.back().key.second, nodes.size());
    }
    if(nodes[node].key.second == nodes[node + 1].key.second) {
        return pair<index_t, index_t>(0, 0);
    }
    return pair<index_t, index_t>(nodes[node].key.second, nodes[node + 1].key.second);
}



#endif /*GBWT_GRAPH_H_*/<|MERGE_RESOLUTION|>--- conflicted
+++ resolved
@@ -2321,7 +2321,6 @@
 
 		index_t count = 0;
 		for(int i = 0; i < nthreads; i++) {
-<<<<<<< HEAD
 			count += new_edges[i].size();
 		}
 		edges.resizeExact(count);
@@ -2346,11 +2345,6 @@
 			if(active.front().place == active.front().end) {
 				active.front() = active.back();
 				active.pop_back();
-=======
-			if(!new_edges[i].empty() && pair<char, index_t>(new_edges[i].back().label, new_edges[i].back().ranking) <= minRank){
-				minIndex = i;
-				minRank = pair<char, index_t>(new_edges[i].back().label, new_edges[i].back().ranking);
->>>>>>> 1e28c360
 			}
 		}
 
