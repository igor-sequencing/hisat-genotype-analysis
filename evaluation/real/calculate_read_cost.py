#!/usr/bin/env python

import sys, os, subprocess, signal
import multiprocessing
import platform
import string
import re
from datetime import datetime, date, time
from collections import defaultdict

osx_mode = False
if sys.platform == 'darwin':
    osx_mode = True

MAX_EDIT = 21
signal.signal(signal.SIGPIPE, signal.SIG_DFL)

cigar_re = re.compile('\d+\w')

"""
"""
def parse_mem_usage(resource):
    if osx_mode:
        resource = resource.strip().split('\n')
        for line in resource:
            if line.find('maximum resident set size') != -1:
                return int(line.split()[0]) / 1024
    else:
        resource = resource.split(' ')
        for line in resource:
            idx = line.find('maxresident')
            if idx != -1:
                return line[:idx]

    return '0'


"""
"""
def reverse_complement(seq):
    result = ""
    for nt in seq:
        base = nt
        if nt == 'A':
            base = 'T'
        elif nt == 'a':
            base = 't'
        elif nt == 'C':
            base = 'G'
        elif nt == 'c':
            base = 'g'
        elif nt == 'G':
            base = 'C'
        elif nt == 'g':
            base = 'c'
        elif nt == 'T':
            base = 'A'
        elif nt == 't':
            base = 'a'

        result = base + result

    return result


"""
"""
def read_genome(genome_filename):
    chr_dic = {}
    genome_file = open(genome_filename, "r")

    chr_name, sequence = "", ""
    for line in genome_file:
        if line[0] == ">":
            if chr_name and sequence:
                chr_dic[chr_name] = sequence

            chr_name = line[1:-1].split()[0]
            sequence = ""
        else:
            sequence += line[:-1]

    if chr_name and sequence:
        chr_dic[chr_name] = sequence

    genome_file.close()

    print >> sys.stderr, "genome is loaded"
    
    return chr_dic


"""
"""
def read_snp(snp_filename):
    snps = defaultdict(list)
    snp_file = open(snp_filename, 'r')

    for line in snp_file:
        line = line.strip()
        if not line or line.startswith('#'):
            continue
        try:
            snpID, type, chr, pos, data = line.split('\t')
        except ValueError:
            continue

        assert type in ["single", "deletion", "insertion"]
        if type == "deletion":
            data = int(data)
        snps[chr].append([snpID, type, int(pos), data])

    print >> sys.stderr, "snp is loaded"

    return snps


"""
"""
def extract_splice_sites(gtf_fname):
    trans = {}

    gtf_file = open(gtf_fname)
    # Parse valid exon lines from the GTF file into a dict by transcript_id
    for line in gtf_file:
        line = line.strip()
        if not line or line.startswith('#'):
            continue
        if '#' in line:
            line = line.split('#')[0].strip()

        try:
            chrom, source, feature, left, right, score, \
                strand, frame, values = line.split('\t')
        except ValueError:
            continue
        left, right = int(left), int(right)

        if feature != 'exon' or left >= right:
            continue

        values_dict = {}
        for attr in values.split(';')[:-1]:
            attr, _, val = attr.strip().partition(' ')
            values_dict[attr] = val.strip('"')

        if 'gene_id' not in values_dict or \
                'transcript_id' not in values_dict:
            continue

        transcript_id = values_dict['transcript_id']
        if transcript_id not in trans:
            trans[transcript_id] = [chrom, strand, [[left, right]]]
        else:
            trans[transcript_id][2].append([left, right])

    gtf_file.close()
    
    # Sort exons and merge where separating introns are <=5 bps
    for tran, [chrom, strand, exons] in trans.items():
            exons.sort()
            tmp_exons = [exons[0]]
            for i in range(1, len(exons)):
                if exons[i][0] - tmp_exons[-1][1] <= 5:
                    tmp_exons[-1][1] = exons[i][1]
                else:
                    tmp_exons.append(exons[i])
            trans[tran] = [chrom, strand, tmp_exons]

    # Calculate and print the unique junctions
    junctions = set()
    for chrom, strand, exons in trans.values():
        for i in range(1, len(exons)):
            junctions.add(to_junction_str([chrom, exons[i-1][1], exons[i][0]]))

    return junctions


def to_junction_str(junction):
    return "%s-%d-%d" % (junction[0], junction[1], junction[2])


def to_junction(junction_str):
    chr, left, right = junction_str.split("-")
    return [chr, int(left), int(right)]


def junction_cmp(a, b):
    if a[0] != b[0]:
        if a[0] < b[0]:
            return -1
        else:
            return 1

    if a[1] != b[1]:
        if a[1] < b[1]:
            return -1
        else:
            return 1

    if a[2] != b[2]:
        if a[2] < b[2]:
            return -1
        else:
            return 1

    return 0


# chr and pos are assumed to be integers
def get_junctions(chr, pos, cigar_str, min_anchor_len = 0, read_len = 100):
    junctions = []    
    right_pos = pos
    cigars = cigar_re.findall(cigar_str)
    cigars = [[int(cigars[i][:-1]), cigars[i][-1]] for i in range(len(cigars))]

    left_anchor_lens = []
    cur_left_anchor_len = 0
    for i in range(len(cigars)):
        length, cigar_op = cigars[i]
        if cigar_op in "MI":
            cur_left_anchor_len += length
        elif cigar_op == "N":
            assert cur_left_anchor_len > 0
            left_anchor_lens.append(cur_left_anchor_len)
            cur_left_anchor_len = 0
        
    for i in range(len(cigars)):
        length, cigar_op = cigars[i]
        if cigar_op == "N":
            left, right = right_pos - 1, right_pos + length

            if i > 0 and cigars[i-1][1] in "ID":
                if cigars[i-1][1] == "I":
                    left += cigars[i-1][0]
                else:
                    left -= cigars[i-1][0]
            if i + 1 < len(cigars) and cigars[i+1][1] in "ID":
                if cigars[i+1][1] == "I":
                    right -= cigars[i+1][0]
                else:
                    right += cigars[i+1][0]

            junction_idx = len(junctions)
            assert junction_idx < len(left_anchor_lens)
            left_anchor_len = left_anchor_lens[junction_idx]
            assert left_anchor_len > 0 and left_anchor_len < read_len
            right_anchor_len = read_len - left_anchor_len
            if left_anchor_len >= min_anchor_len and right_anchor_len >= min_anchor_len:
                junctions.append([chr, left, right])
                
        if cigar_op in "MND":
            right_pos += length

    return junctions


def get_right(pos, cigars):
    right_pos = pos
    cigars = cigar_re.findall(cigars)
    for cigar in cigars:
        length = int(cigar[:-1])
        cigar_op = cigar[-1]
        if cigar_op in "MDN":
            right_pos += length

    return right_pos

def get_cigar_chars(cigars):
    cigars = cigar_re.findall(cigars)
    cigar_chars = ""
    for cigar in cigars:
        cigar_op = cigar[-1]
        cigar_chars += cigar_op

    return cigar_chars

def get_cigar_chars_MN(cigars):
    cigars = cigar_re.findall(cigars)
    cigar_chars = ""
    for cigar in cigars:
        cigar_op = cigar[-1]
        if cigar_op in "MN":
            if cigar_chars == "" or cigar_chars[-1] != cigar_op:
                cigar_chars += cigar_op

    return cigar_chars

def is_non_canonical_junction_read(chr_dic, chr, left, cigars, canonical_junctions = [["GT", "AG"], ["GC", "AG"], ["AT", "AC"]]):
    pos = left
    for cigar in cigar_re.findall(cigars):
        cigar_op = cigar[-1]
        cigar_len = int(cigar[:-1])

        if cigar_op in 'MD':
            pos += cigar_len
        elif cigar_op == 'N':
            right = pos + cigar_len

            donor = chr_dic[chr][pos-1:pos+1]
            acceptor = chr_dic[chr][right-3:right-1]

            rev_donor = reverse_complement(acceptor)
            rev_acceptor = reverse_complement(donor)

            # print donor, acceptor
            # print rev_donor, rev_acceptor

            if [donor, acceptor] not in canonical_junctions and [rev_donor, rev_acceptor] not in canonical_junctions:
                return True

            pos = right
            
    return False

def is_canonical_junction(chr_dic, junction):
    chr, left, right = junction
    donor = chr_dic[chr][left:left+2]
    acceptor = chr_dic[chr][right-3:right-1]
    rev_donor = reverse_complement(acceptor)
    rev_acceptor = reverse_complement(donor)

    if (donor == "GT" and acceptor == "AG") or \
            (rev_donor == "GT" and rev_acceptor == "AG"):
        return True
            
    return False

def is_junction_read(chr_dic, gtf_junctions, chr, pos, cigar_str):
    result_junctions = []
    junctions = get_junctions(chr, pos, cigar_str, 0, 101)
    for junction in junctions:
        junction_str = to_junction_str(junction)
        is_gtf_junction = False
        def find_in_gtf_junctions(gtf_junctions, junction):
            l, u = 0, len(gtf_junctions)
            while l < u:
                m = (l + u) / 2
                assert m >= 0 and m < len(gtf_junctions)
                cmp_result = junction_cmp(junction, gtf_junctions[m])
                if cmp_result == 0:
                    return m
                elif cmp_result < 0:
                    u = m
                else:
                    l = m + 1

            return l

        # allow small (<= 5bp) discrepancy for non-canonical splice sites.
        relaxed_junction_dist = 5
        chr, left, right = junction
        gtf_index = find_in_gtf_junctions(gtf_junctions, [chr, left - relaxed_junction_dist, right - relaxed_junction_dist])
        if gtf_index >= 0:
            i = gtf_index
            while i < len(gtf_junctions):
                chr2, left2, right2 = gtf_junctions[i]
                if chr2 > chr or \
                        left2 - left > relaxed_junction_dist or \
                        right2 - right > relaxed_junction_dist:
                    break

                if abs(left - left2) <= relaxed_junction_dist and left - left2 == right - right2:
                    canonical = is_canonical_junction(chr_dic, gtf_junctions[i])
                    if left == left2 or not canonical:
                        is_gtf_junction = True
                        break

                i += 1

        result_junctions.append([junction_str, is_gtf_junction])

    is_gtf_junction_read = False
    if len(result_junctions) > 0:
        is_gtf_junction_read = True
        for junction_str, is_gtf_junction in result_junctions:
            if not is_gtf_junction:
                is_gtf_junction_read = False
                break
        
    return result_junctions, len(result_junctions) > 0, is_gtf_junction_read


def is_junction_pair(chr_dic, gtf_junctions, chr, pos, cigar_str, mate_chr, mate_pos, mate_cigar_str):
    junctions, junction_read, gtf_junction_read = is_junction_read(chr_dic, gtf_junctions, chr, pos, cigar_str)
    mate_junctions, mate_junction_read, mate_gtf_junction_read = is_junction_read(chr_dic, gtf_junctions, mate_chr, mate_pos, mate_cigar_str)
    junctions += mate_junctions
    junction_pair = len(junctions) > 0
    if junction_pair:
        gtf_junction_pair = True
        if junction_read and not gtf_junction_read:
            gtf_junction_pair = False
        if mate_junction_read and not mate_gtf_junction_read:
            gtf_junction_pair = False
    else:
        gtf_junction_pair = False
        
    return junctions, junction_pair, gtf_junction_pair

"""
"""
def getSNPs(chr_snps, left, right):
    low, high = 0, len(chr_snps)
    while low < high:
        mid = (low + high) / 2
        snpID, type, pos, data = chr_snps[mid]
        if pos < left:
            low = mid + 1
        else:
            high = mid - 1

    snps = []
    for i in xrange(low, len(chr_snps)):
        snp = chr_snps[i]
        snpID, type, pos, data = snp
        pos2 = pos
        if type == "deletion":
            pos2 += data
        if pos2 >= right:
            break
        if pos >= left:
            if len(snps) > 0:
                _, prev_type, prev_pos, prev_data = snps[-1]
                assert prev_pos <= pos
                prev_pos2 = prev_pos
                if prev_type == "deletion":
                    prev_pos2 += prev_data
                if pos <= prev_pos2:
                    continue
            snps.append(snp)

    return snps

"""
"""
def check_snps(snps, check_type, ref_pos, read_seq):
    found = False

    for snp in snps:
        snp_type, snp_pos, snp_data = snp[1:4]

        if snp_type == check_type:
            if snp_type == 'single':
                if snp_pos == ref_pos and snp_data[0] == read_seq[0]:
                    found = True
                    break
            elif snp_type == 'insertion':
                if snp_pos == ref_pos and snp_data == read_seq:
                    found = True
                    break

            elif snp_type == 'deletion':
                # snp_data and read_seq are length of sequence deleted
                if snp_pos == ref_pos and int(snp_data) == int(read_seq):
                    found = True
                    break

    return found


def extract_reads_and_pairs(chr_dic, sam_filename, read_filename, pair_filename, unmapped_read_1_fq_name, unmapped_read_2_fq_name, snps_dict = None):
    temp_read_filename, temp_pair_filename = read_filename + ".temp", pair_filename + ".temp"
    temp_read_file, temp_pair_file = open(temp_read_filename, "w"), open(temp_pair_filename, "w")

    unmapped_read_1_fq, unmapped_read_2_fq = open(unmapped_read_1_fq_name, "w"), open(unmapped_read_2_fq_name, "w")
    hisat2 = read_filename.find("hisat2") != -1 or pair_filename.find("hisat2") != -1    
    vg = read_filename.find("vg") != -1 or pair_filename.find("vg") != -1    

    read_dic = {}
    prev_read_id, prev_read_seq = "", ""
    sam_file = open(sam_filename, "r")
    for line in sam_file:
        if line[0] == "@":
            continue

        fields = line[:-1].split()
        read_id, flag, chr, pos, mapQ, cigar_str, mate_chr, mate_pos, template_len, read_seq, read_qual = fields[:11]
        if 'H' in cigar_str:
            continue

        flag, pos, mate_pos = int(flag), int(pos), int(mate_pos)
        if read_seq == "*" and prev_read_id == read_id:
            read_seq = prev_read_seq
        read_seq = read_seq.upper()
        if read_seq == "" or read_seq == "*":
            continue

        if flag & 0x04 != 0 or \
               chr == "*" or \
               cigar_str == "*":
            """
            if flag & 0x80 != 0:
                print >> unmapped_read_2_fq, "@%s\n%s\n+%s\n%s" % (read_id, read_seq, read_id, read_qual)
            else:
                print >> unmapped_read_1_fq, "@%s\n%s\n+%s\n%s" % (read_id, read_seq, read_id, read_qual)
            """
            continue

        if mate_chr == '=':
            mate_chr = chr

        if len(read_id) >= 3 and read_id[-2] == "/":
            read_id = read_id[:-2]

        if read_id.find("seq.") == 0:
            read_id = read_id[4:]

        if read_id != prev_read_id:
            read_dic = {}

        HISAT2_XM, HISAT2_NM = 0, 0
        if hisat2:
            for field in fields[11:]:
                if field[:5] == "XM:i:":
                    HISAT2_XM = int(field[5:])
                elif field[:5] == "NM:i:":
                    HISAT2_NM = int(field[5:])

        prev_read_id = read_id
        prev_read_seq = read_seq

        if snps_dict != None and chr in snps_dict:
            chr_snps = snps_dict[chr]
        else:
            chr_snps = []

        snps = None
       
        XM, gap = 0, 0
        read_pos, right_pos = 0, pos - 1,
        junction_read = False

        cigars = cigar_re.findall(cigar_str)
        for i in range(len(cigars)):
            cigar = cigars[i]
            length = int(cigar[:-1])
            cigar_op = cigar[-1]

            if cigar_op == "S":
                if i != 0 and i != len(cigars) - 1:
                    print >> sys.stderr, "S is located at %dth out of %d %s" % (i+1, len(cigars), cigar_str)

            if cigar_op in "MS":
                ref_pos = right_pos
                if cigar_op == "S" and i == 0:
                    ref_seq = chr_dic[chr][right_pos-length:right_pos]
                    ref_pos = right_pos - length
                else:
                    ref_seq = chr_dic[chr][right_pos:right_pos+length]

                ref_seq = ref_seq.upper()
                if length == len(ref_seq):
                    for j in range(length):
                        if ref_seq[j] != "N" and read_seq[read_pos+j] != ref_seq[j]:
                            if snps_dict == None:
                                XM += 1
                            else:
                                if snps == None:
                                    snps = getSNPs(chr_snps, pos - 1, pos + len(read_seq))

                                found_snp = check_snps(snps, 'single', ref_pos + j, read_seq[read_pos + j])
                                if not found_snp:
                                    XM += 1

                            if hisat2 and cigar_op == "S":
                                HISAT2_XM += 1
                                HISAT2_NM += 1
                else:
                    XM += length

            if cigar_op in "I":
                if snps == None:
                    snps = getSNPs(chr_snps, pos - 1, pos + len(read_seq))
                found_snp = check_snps(snps, 'insertion', right_pos, read_seq[read_pos:read_pos + length])
                if not found_snp:
                    gap += length
                
            if cigar_op in "D":
                if snps == None:
                    snps = getSNPs(chr_snps, pos - 1, pos + len(read_seq))
                found_snp = check_snps(snps, 'deletion', right_pos, length)
                if not found_snp:
                    gap += length

            if cigar_op in "MND":
                right_pos += length

            if cigar_op in "MIS":
                read_pos += length
                
            if cigar_op == "N":
                junction_read = True
                
        NM = XM + gap
        if hisat2:
            XM, NM = HISAT2_XM, HISAT2_NM
        if NM < MAX_EDIT:
            print >> temp_read_file, "%s\t%d\t%s\t%s\t%s\tXM:i:%d\tNM:i:%d" % \
                  (read_id, flag, chr, pos, cigar_str, XM, NM)

            found = False
            me = "%s\t%s\t%d" % (read_id, chr, pos)
            partner = "%s\t%s\t%d" % (read_id, mate_chr, mate_pos)
            if partner in read_dic:
                maps = read_dic[partner]
                for map in maps:
                    if map[0] == me:
                        mate_flag, mate_cigar_str, mate_XM, mate_NM = map[1:]
                        if mate_pos > pos:
                            flag, chr, pos, cigar_str, XM, NM, mate_flag, mate_chr_str, mate_pos, mate_cigar_str, mate_XM, mate_NM = \
                                  mate_flag, mate_chr, mate_pos, mate_cigar_str, mate_XM, mate_NM, flag, chr, pos, cigar_str, XM, NM

                        print >> temp_pair_file, "%s\t%d\t%s\t%d\t%s\tXM:i:%d\tNM:i:%d\t%d\t%s\t%d\t%s\tXM:i:%d\tNM:i:%d" % \
                              (read_id, mate_flag, mate_chr, mate_pos, mate_cigar_str, mate_XM, mate_NM, flag, chr, pos, cigar_str, XM, NM)
                        found = True
                        break

            if not found:
                if not me in read_dic:
                    read_dic[me] = []

                read_dic[me].append([partner, flag, cigar_str, XM, NM])

    sam_file.close()

    temp_read_file.close()
    temp_pair_file.close()

    unmapped_read_1_fq.close()
    unmapped_read_2_fq.close()


    sort = False
    if vg:
        sort = True

    if sort:
        command = "sort %s | uniq > %s; rm %s" % (temp_read_filename, read_filename, temp_read_filename)
        os.system(command)
        
        command = "sort %s | uniq > %s; rm %s" % (temp_pair_filename, pair_filename, temp_pair_filename)
        os.system(command)
    else:
        command = "mv %s %s; mv %s %s" % (temp_read_filename, read_filename, temp_pair_filename, pair_filename)
        os.system(command)


def remove_redundant_junctions(junctions):
    temp_junctions = []
    for junction in junctions:
        temp_junctions.append(to_junction(junction))
    junctions = sorted(list(temp_junctions), cmp=junction_cmp)
    temp_junctions = []
    for can_junction in junctions:
        if len(temp_junctions) <= 0:
            temp_junctions.append(can_junction)
        else:
            chr, left, right = temp_junctions[-1]
            chr2, left2, right2 = can_junction
            if chr == chr2 and \
                    abs(left - left2) == abs(right - right2) and \
                    abs(left - left2) <= 10:
                continue
            temp_junctions.append(can_junction)
    junctions = set()
    for junction in temp_junctions:
        junctions.add(to_junction_str(junction))

    return junctions



def read_stat(read_filename, gtf_junctions, chr_dic = None, debug = False):
    read_stat = [[0, 0, 0] for i in range(MAX_EDIT)]
    temp_junctions = [set() for i in range(MAX_EDIT)]
    temp_gtf_junctions = [set() for i in range(MAX_EDIT)]

    alignment = []
    prev_read_id = ""
    read_file = open(read_filename, "r")
    for line in read_file:
        read_id, flag, chr, pos, cigar_str, XM, NM = line[:-1].split()
        flag, pos = int(flag), int(pos)
        XM, NM = int(XM[5:]), int(NM[5:])

        read_junctions, junction_read, gtf_junction_read = \
            is_junction_read(chr_dic, gtf_junctions, chr, pos, cigar_str)

        if junction_read:
            for junction_str, is_gtf_junction in read_junctions:
                if NM < len(temp_junctions):
                    temp_junctions[NM].add(junction_str)

                    if is_gtf_junction:
                        temp_gtf_junctions[NM].add(junction_str)

        if read_id != prev_read_id:
            if prev_read_id != "":
                NM2, junction_read2, gtf_junction_read2 = alignment
                if NM2 < len(read_stat):
                    read_stat[NM2][0] += 1
                    
                    if junction_read2:
                        read_stat[NM2][1] += 1

                        if gtf_junction_read2:
                            read_stat[NM2][2] += 1

            alignment = []

        prev_read_id = read_id

        if not alignment:
            alignment = [NM, junction_read, gtf_junction_read]
        elif alignment[0] > NM or \
                (alignment[0] == NM and not alignment[2] and junction_read):
            alignment = [NM, junction_read, gtf_junction_read]

    read_file.close()

    for i in range(len(read_stat)):
        temp_junctions[i] = remove_redundant_junctions(temp_junctions[i])
        temp_gtf_junctions[i] = remove_redundant_junctions(temp_gtf_junctions[i])

    for i in range(len(read_stat)):
        read_stat[i].append(len(temp_junctions[i]))
        read_stat[i].append(len(temp_gtf_junctions[i]))

    if alignment:
        NM2, junction_read2, gtf_junction_read2 = alignment
        if NM2 < len(read_stat):
            read_stat[NM2][0] += 1

            if junction_read2:
                read_stat[NM2][1] += 1

                if gtf_junction_read2:
                    read_stat[NM2][2] += 1

    return read_stat


def cal_read_len(cigar_str):
    length = 0
    leftmost_softclip = 0
    rightmost_softclip = 0
    cigars = cigar_re.findall(cigar_str)

    for i in range(len(cigars)):
        cigar = cigars[i]
        cigar_length = int(cigar[:-1])
        cigar_op = cigar[-1]

        if cigar_op in "MIS":
            length += cigar_length

        if (i == 0) and (cigar_op == "S"):
            leftmost_softclip = cigar_length
        if (i == (len(cigars) - 1)) and (cigar_op == "S"):
            rightmost_softclip = cigar_length

    return length, leftmost_softclip, rightmost_softclip

def is_concordantly(read_id, flag, chr, pos, cigar_str, XM, NM, mate_flag, mate_chr, mate_pos, mate_cigar_str, mate_XM, mate_NM):
    concord_length = 1000
    segment_length = 0

    pairs = {}
    pairs[0] = [flag, chr, pos, cigar_str, XM, NM]
    pairs[1] = [mate_flag, mate_chr, mate_pos, mate_cigar_str, mate_XM, mate_NM]

    if chr != mate_chr:
        return False, segment_length

    reverse = False
    left = pairs[0]
    right = pairs[1]

    """
    if pos >= mate_pos:
        left = pairs[1]
        right = pairs[0]
        reverse = True
    """
    if (flag & 0x40 == 0x40) and (mate_flag & 0x80 == 0x80):
        left = pairs[0]
        right = pairs[1]
        reverse = False
    elif (flag & 0x80 == 0x80) and (mate_flag & 0x40 == 0x40):
        left = pairs[1]
        right = pairs[0]
        reverse = True
    else:
        return False, segment_length

    left_start = left[2]
    left_len, _, _ = cal_read_len(left[3]) # cigar

    right_start = right[2]
    right_len, _, right_soft = cal_read_len(right[3]) 

    segment_length = (right_start + right_len) - left_start - right_soft

    if segment_length > concord_length:
        return False, segment_length

    return True, segment_length

def pair_stat(pair_filename, gtf_junctions, chr_dic):
    # pair_stat = NM, junction_pair, gtf_junction, concordant_alignment]
    pair_stat = [[0, 0, 0, 0] for i in range(MAX_EDIT)]
    dis_pair_stat = [0 for i in range(MAX_EDIT)]
    temp_junctions = [set() for i in range(MAX_EDIT)]
    temp_gtf_junctions = [set() for i in range(MAX_EDIT)]

    alignment, dis_alignments = [], []
    prev_read_id = ""
    con_file = open(pair_filename + ".con", "w")
    discon_file = open(pair_filename + ".discon", "w")    
    pair_file = open(pair_filename, "r")
    for line in pair_file:
        read_id, flag, chr, pos, cigar_str, XM, NM, mate_flag, mate_chr, mate_pos, mate_cigar_str, mate_XM, mate_NM = line[:-1].split()
        flag, pos, XM, NM, mate_flag, mate_pos, mate_XM, mate_NM = \
             int(flag), int(pos), int(XM[5:]), int(NM[5:]), int(mate_flag), int(mate_pos), int(mate_XM[5:]), int(mate_NM[5:])

        pair_XM = XM + mate_XM
        pair_NM = NM + mate_NM

        pair_junctions, junction_pair, gtf_junction_pair = \
            is_junction_pair(chr_dic, gtf_junctions, chr, pos, cigar_str, mate_chr, mate_pos, mate_cigar_str)

        # check concordantly
        concord_align, segment_len  = is_concordantly(read_id, flag, chr, pos, cigar_str, XM, NM, mate_flag, mate_chr, mate_pos, mate_cigar_str, mate_XM, mate_NM)
<<<<<<< HEAD
        print >> (con_file if concord_align else discon_file), line, ('none', 'first')[(flag & 0x40 == 0x40)], ('none', 'last')[(mate_flag & 0x80 == 0x80)], segment_len
=======
        if not concord_align:
            print >> discon_file, line.strip(), ('none', 'first')[(flag & 0x40 == 0x40)], ('none', 'last')[(mate_flag & 0x80 == 0x80)], segment_len
>>>>>>> 027755f9

        if junction_pair:
            for junction_str, is_gtf_junction in pair_junctions:
                if pair_NM < len(temp_junctions):
                    temp_junctions[pair_NM].add(junction_str)

                    if is_gtf_junction:
                        temp_gtf_junctions[pair_NM].add(junction_str)

        if read_id != prev_read_id:
            if prev_read_id != "":
                NM2, junction_read2, gtf_junction_read2, concord_align2 = alignment
                if NM2 < len(pair_stat):
                    pair_stat[NM2][0] += 1

                    if junction_read2:
                        pair_stat[NM2][1] += 1
                        if gtf_junction_read2:
                            pair_stat[NM2][2] += 1
                    if concord_align2:
                        pair_stat[NM2][3] += 1

            for NM2 in dis_alignments:
                if NM2 < len(dis_pair_stat):
                    dis_pair_stat[NM2] += 1
    
            alignment = []
            dis_alignment = []

        prev_read_id = read_id

        if not alignment:
            alignment = [pair_NM, junction_pair, gtf_junction_pair, concord_align]
        elif alignment[0] > pair_NM or \
                (alignment[0] == pair_NM and not alignment[2] and junction_pair):
            alignment = [pair_NM, junction_pair, gtf_junction_pair, concord_align]

        if mate_chr != chr or ((flag & 0x10) != 0 or (mate_flag & 0x10) == 0):
            if len(dis_alignments) == 0:
                dis_alignments = [pair_NM]
            elif dis_alignments[0] > pair_NM:
                dis_alignments = [pair_NM]

    pair_file.close()
    con_file.close()
    discon_file.close()

    # process last line
    if alignment:
        NM2, junction_read2, gtf_junction_read2, concord_align2 = alignment
        if NM2 < len(pair_stat):
            pair_stat[NM2][0] += 1

            if junction_read2:
                pair_stat[NM2][1] += 1
                if gtf_junction_read2:
                    pair_stat[NM2][2] += 1

            if concord_align2:
                pair_stat[NM2][3] += 1

    assert len(dis_alignments) <= 1
    for NM2 in dis_alignments:
        if NM2 < len(dis_pair_stat):
            dis_pair_stat[NM2] += 1

    for i in range(len(pair_stat)):
        temp_junctions[i] = remove_redundant_junctions(temp_junctions[i])
        temp_gtf_junctions[i] = remove_redundant_junctions(temp_gtf_junctions[i])

    for i in range(len(pair_stat)):
        pair_stat[i].append(len(temp_junctions[i]))
        pair_stat[i].append(len(temp_gtf_junctions[i]))                            

    return pair_stat, dis_pair_stat


def sql_execute(sql_db, sql_query):
    sql_cmd = [
        "sqlite3", sql_db,
        "-separator", "\t",
        "%s;" % sql_query
        ]
    # print >> sys.stderr, sql_cmd
    sql_process = subprocess.Popen(sql_cmd, stdout=subprocess.PIPE)
    output = sql_process.communicate()[0][:-1]
    return output


def create_sql_db(sql_db):
    if os.path.exists(sql_db):
        print >> sys.stderr, sql_db, "already exists!"
        return

    columns = [
        ["id", "integer primary key autoincrement"],
        ["reads", "text"],
        ["genome", "text"],
        ["end_type", "text"],
        ["aligner", "text"],
        ["version", "test"],
        ["use_annotation", "text"],
        ["edit_distance", "integer"],
        ["mapped_reads", "integer"],
        ["junction_reads", "integer"],
        ["gtf_junction_reads", "integer"],
        ["junctions", "integer"],
        ["gtf_junctions", "integer"],
        ["runtime", "real"],
        ["host", "text"],
        ["created", "text"],
        ["cmd", "text"]
        ]
    
    sql_create_table = "CREATE TABLE Mappings ("
    for i in range(len(columns)):
        name, type = columns[i]
        if i != 0:
            sql_create_table += ", "
        sql_create_table += ("%s %s" % (name, type))
    sql_create_table += ");"
    sql_execute(sql_db, sql_create_table)


def write_analysis_data(sql_db, database_name, paired):
    if not os.path.exists(sql_db):
        return

    if paired:
        paired = "paired"
    else:
        paired = "single"
    
    aligners = []
    sql_aligners = "SELECT aligner FROM Mappings WHERE end_type = '%s' GROUP BY aligner" % (paired)
    output = sql_execute(sql_db, sql_aligners)
    aligners = output.split()

    database_fname = database_name + "_" + paired + ".analysis"
    database_file = open(database_fname, "w")

    print >> database_file, "aligner\tuse_annotation\tend_type\tedit_distance\tmapped_reads\tjunction_reads\tgtf_junction_reads\tjunctions\tgtf_junctions\truntime"
    for aligner in aligners:
        for edit_distance in range(MAX_EDIT):
            sql_row = "SELECT aligner, use_annotation, end_type, edit_distance, mapped_reads, junction_reads, gtf_junction_reads, junctions, gtf_junctions, runtime FROM Mappings"
            sql_row += " WHERE reads = '%s' and aligner = '%s' and edit_distance = %d and end_type = '%s' ORDER BY created DESC LIMIT 1" % (database_name, aligner, edit_distance, paired)
            output = sql_execute(sql_db, sql_row)
            if output:
                print >> database_file, output
            
    database_file.close()


def calculate_read_cost():
    sql_db_name = "analysis.db"
    if not os.path.exists(sql_db_name):
        create_sql_db(sql_db_name)

    full_workdir = os.getcwd()
    workdir = full_workdir.split("/")[-1]
    
    num_cpus = multiprocessing.cpu_count()
    if num_cpus > 8:
        num_threads = min(8, num_cpus)
        desktop = False
    else:
        num_threads = min(3, num_cpus)
        desktop = True

    verbose = False
    just_runtime = False
    sql_write = True
    is_large_file = False
    gz_file = False
    if os.path.exists("1.fq.gz"):
        gz_file = True
        if os.path.getsize("1.fq.gz") > (1024 * 1024 * 1024):
            is_large_file = True

    elif os.path.exists("1.fq"):
        gz_file = False
        if os.path.getsize("1.fq") > (2 * 1024 * 1024 * 1024):
            is_large_file = True

    else:
        assert(False)


    aligners = [
        ["hisat2", "", "", "", ""],
        ["hisat2", "", "", "", "--sensitive"],
        # ["hisat2", "", "", "", "--very-sensitive"],
        # ["hisat2", "", "", "", "-k 50 --score-min C,-50,0"],
        # ["hisat2", "", "snp", "", ""],
        # ["hisat2", "", "snp", "", "--sensitive"],
        # ["hisat2", "", "snp", "", "-k 50"],
        # ["hisat2", "", "", "205", ""],
        # ["hisat2", "", "snp", "205", ""],
        # ["hisat2", "", "snp_tran", "205", ""],
        # ["hisat2", "", "tran", "", ""],
        # ["hisat2", "x1", "snp", "", ""],
        # ["hisat2", "x1", "", "", ""],
        # ["hisat2", "x2", "", "", ""],
        # ["hisat2", "", "tran", "", ""],
        # ["hisat2", "", "snp_tran", "204", ""],
        # ["hisat2", "", "snp_tran", "", ""],
        # ["hisat", "", "", "", ""],
        # ["tophat2", "", "", "", ""],
        # ["bowtie", "", "", "", ""],
        ["bowtie2", "", "", "", ""],
        # ["bowtie2", "", "", "", "-k 10"],
        # ["bwa", "mem", "", "", ""],
        # ["bwa", "mem", "", "", "-a"],
        # ["bwa", "sw", "", "", ""],
        # ["star", "", "", "", ""],
        # ["star", "x2", "", "", ""],        
        # ["vg", "", "", "", ""],
        # ["vg", "", "snp", "", ""],
        # ["vg", "", "snp", "", "-M 10"],
        ]

    # sql_write = False
    verbose = True
    debug = False

    genome = "genome"
    cwd = os.getcwd()    
    RNA = (cwd.find("RNA") != -1)

    chr_dic = read_genome("../../../data/" + genome + ".fa")
    snp_dic = read_snp("../../../data/" + genome + ".snp")
    gtf_junction_strs = extract_splice_sites("../../../data/" + genome + ".gtf")
    gene = "no"
    gtf_junctions = []
    for junction_str in gtf_junction_strs:
        junction = to_junction(junction_str)
        gtf_junctions.append(junction)
    gtf_junctions = sorted(gtf_junctions, cmp=junction_cmp)            

    print >> sys.stderr, "aligner\tuse_annotation\tend_type\tedit_distance\tmapped_reads\tjunction_reads\tgtf_junction_reads\tjunctions\tgtf_junctions\truntime"
    
    # for paired in [False, True]:
    for paired in [True]:
        type_read1_fname = "1.fq"
        if gz_file:
            type_read1_fname += ".gz"

        if paired:
            type_read2_fname = "2.fq"
            if gz_file:
                type_read2_fname += ".gz"

        else:
            type_read2_fname = ""

        aligner_bin_base = "../../../../aligners/bin"
        def get_aligner_version(aligner):
            version = ""
            if aligner == "hisat2" or \
                    aligner == "hisat" or \
                    aligner == "bowtie" or \
                    aligner == "bowtie2":
                cmd = ["%s/%s" % (aligner_bin_base, aligner)]
                cmd += ["--version"]                    
                cmd_process = subprocess.Popen(cmd, stdout=subprocess.PIPE)
                version = cmd_process.communicate()[0][:-1].split("\n")[0]
                version = version.split()[-1]
            elif aligner == "tophat2":
                cmd = ["%s/tophat" % (aligner_bin_base)]
                cmd += ["--version"]
                cmd_process = subprocess.Popen(cmd, stdout=subprocess.PIPE)
                version = cmd_process.communicate()[0][:-1].split()[-1]
            elif aligner in ["star", "starx2"]:
                version = "2.4.2a"
            elif aligner == "gsnap":
                cmd = ["%s/gsnap" % (aligner_bin_base)]
                cmd_process = subprocess.Popen(cmd, stderr=subprocess.PIPE)
                version = cmd_process.communicate()[1][:-1].split("\n")[0]
                version = version.split()[2]
            elif aligner == "bwa":
                cmd = ["%s/bwa" % (aligner_bin_base)]
                cmd_process = subprocess.Popen(cmd, stderr=subprocess.PIPE)
                version = cmd_process.communicate()[1][:-1].split("\n")[2]
                version = version.split()[1]
            elif aligner == "vg":
                cmd = ["%s/vg" % (aligner_bin_base)]
                cmd_process = subprocess.Popen(cmd, stderr=subprocess.PIPE)
                version = cmd_process.communicate()[1][:-1].split("\n")[0]
                version = version.split()[5]
                
            return version

        index_base = "../../../../indexes"
        index_add = ""
        if genome != "genome":
            index_add = "_" + genome
        def get_aligner_cmd(RNA, aligner, type, index_type, version, options, read1_fname, read2_fname, out_fname, cmd_idx = 0):
            cmd = ["/usr/bin/time"]
            if osx_mode:
                cmd += ['-l']
            if aligner == "hisat2":
                if version:
                    cmd += ["%s/hisat2_%s/hisat2" % (aligner_bin_base, version)]
                else:
                    cmd += ["%s/hisat2" % (aligner_bin_base)]
                if num_threads > 1:
                    cmd += ["-p", str(num_threads)]
                    
                # cmd += ["-k", "5"]
                # cmd += ["--score-min", "C,-18"]

                # daehwan - for debugging purposes
                # cmd += ["--score-min", "C,-50"]
                # cmd += ["--pen-cansplice", "0"]
                # cmd += ["--pen-noncansplice", "12"]
                # cmd += ["--pen-intronlen", "G,-8,1"]
                # cmd += ["--metrics", "1",
                #         "--metrics-file", "metrics.out"]

                if version == "204":
                    cmd += ["--sp", "2,1"]

                if not RNA:
                    cmd += ["--no-spliced-alignment"]

                if type in ["x1", "x2"]:
                    cmd += ["--no-temp-splicesite"]

                # daehwan - for debugging purposes
                # cmd += ["--dta"]
                """
                if index_type == "tran":
                    cmd += ["--no-anchorstop"]
                    cmd += ["-k", "100"]
                """

                if options != "":
                    cmd += options.split(' ')

                if type == "x2":
                    if cmd_idx == 0:
                        cmd += ["--novel-splicesite-outfile"]
                    else:
                        cmd += ["--novel-splicesite-infile"]
                    cmd += ["splicesites.txt"]

                # "--novel-splicesite-infile",
                # "../splicesites.txt",
                # "--rna-strandness",
                # "FR",
                index_cmd = "%s/HISAT2%s/" % (index_base, index_add) + genome
                if index_type:
                    index_cmd += ("_" + index_type)
                cmd += [index_cmd]
                if paired:
                    cmd += ["-1", read1_fname,
                            "-2", read2_fname]
                else:
                    cmd += ["-U", read1_fname]                        
            elif aligner == "hisat":
                cmd += ["%s/hisat" % (aligner_bin_base)]
                if num_threads > 1:
                    cmd += ["-p", str(num_threads)]
                # cmd += ["-k", "5"]
                # cmd += ["--score-min", "C,-18"]
                if version != "":
                    version = int(version)
                else:
                    version = sys.maxint

                if not RNA:
                    cmd += ["--no-spliced-alignment"]

                if type in ["x1", "x2"] or not RNA:
                    cmd += ["--no-temp-splicesite"]

                """
                cmd += ["--rdg", "100,100",
                        "--rfg", "100,100"]
                """

                if type == "x2":
                    if cmd_idx == 0:
                        cmd += ["--novel-splicesite-outfile"]
                    else:
                        cmd += ["--novel-splicesite-infile"]
                    cmd += ["splicesites.txt"]

                # "--novel-splicesite-infile",
                # "../splicesites.txt",
                # "--rna-strandness",
                # "FR",
                cmd += ["%s/HISAT%s/" % (index_base, index_add) + genome]
                if paired:
                    cmd += ["-1", read1_fname,
                            "-2", read2_fname]
                else:
                    cmd += [read1_fname]                        
            elif aligner == "tophat2":
                cmd += ["%s/tophat" % (aligner_bin_base)]
                if num_threads > 1:
                    cmd += ["-p", str(num_threads)]
                cmd += ["--read-edit-dist", "3"]
                cmd += ["--no-sort-bam"]
                cmd += ["--read-realign-edit-dist", "0"]
                cmd += ["--keep-tmp",
                        "%s/HISAT%s/" % (index_base, index_add) + genome,
                        read1_fname]
                if paired:
                    cmd += [read2_fname]
            elif aligner == "star":
                cmd += ["%s/STAR" % (aligner_bin_base)]
                if num_threads > 1:
                    cmd += ["--runThreadN", str(num_threads)]
                if type == "x2" and cmd_idx == 1:
                    cmd += ["--genomeDir", "."]
                else:
                    cmd += ["--genomeDir", "%s/STAR%s" % (index_base, index_add)]
                if desktop:
                    cmd += ["--genomeLoad", "NoSharedMemory"]
                else:
                    cmd += ["--genomeLoad", "LoadAndKeep"]
                if type == "x2":
                    if cmd_idx == 1:
                        cmd += ["--alignSJDBoverhangMin", "1"]
                cmd += ["--readFilesIn",
                        read1_fname]
                if paired:
                    cmd += [read2_fname]
                if paired:
                    cmd += ["--outFilterMismatchNmax", "6"]
                else:
                    cmd += ["--outFilterMismatchNmax", "3"]
            elif aligner == "bowtie":
                cmd += ["%s/bowtie" % (aligner_bin_base)]
                if num_threads > 1:
                    cmd += ["-p", str(num_threads)]
                cmd += ["--sam",
                        "-k", "10"]
                cmd += ["-n", "3"]
                if paired:
                    cmd += ["-X", "500"]
                cmd += ["%s/Bowtie%s/" % (index_base, index_add) + genome]
                if paired:
                    cmd += ["-1", read1_fname,
                            "-2", read2_fname]
                else:
                    cmd += [read1_fname]
            elif aligner == "bowtie2":
                cmd += ["%s/bowtie2" % (aligner_bin_base)]
                if num_threads > 1:
                    cmd += ["-p", str(num_threads)]
                #cmd += ["-k", "10"]
                #cmd += ["--score-min", "C,-18"]

                if options:
                    cmd += options.split(' ')

                cmd += ["-x %s/Bowtie2%s/" % (index_base, index_add) + genome]
                if paired:
                    cmd += ["-1", read1_fname,
                            "-2", read2_fname]
                else:
                    cmd += [read1_fname]
            elif aligner == "gsnap":
                cmd += ["%s/gsnap" % (aligner_bin_base),
                       "-A",
                       "sam"]
                if num_threads > 1:
                    cmd += ["-t", str(num_threads)]
                cmd += ["--max-mismatches=3",
                        "-D", "%s/GSNAP%s" % (index_base, index_add),
                        "-N", "1",
                        "-d", genome,
                        read1_fname]
                if paired:
                    cmd += [read2_fname]
            elif aligner == "bwa":
                cmd += ["%s/bwa" % (aligner_bin_base)]
                if type in ["mem", "aln"]:
                    cmd += [type]
                elif type == "sw":
                    cmd += ["bwa" + type]
                if num_threads > 1:
                    cmd += ["-t", str(num_threads)]
                if options:
                    cmd += options.split(' ')
                cmd += ["%s/BWA%s/%s.fa" % (index_base, index_add, genome)]
                cmd += [read1_fname]
                if paired:
                    cmd += [read2_fname]
            elif aligner == "vg":
                # vg map -d 22 -t 6 -M 10 -f ../sim-1.fa -f ../sim-2.fa --surject-to sam > result.sam
                cmd += ["%s/vg" % (aligner_bin_base)]
                cmd += ["map"]
                cmd += ["-t", str(num_threads)]
                cmd += ["--surject-to", "sam"]
                index_cmd = "%s/VG%s/" % (index_base, index_add) + genome
                if index_type:
                    index_cmd += ("_" + index_type)

                if options:
                    cmd += options.split(' ')

                cmd += ["-d", index_cmd]

                cmd += ["-f", read1_fname]
                if paired:
                    cmd += ["-f", read2_fname]

            else:
                assert False

            return cmd

        for aligner, type, index_type, version, options in aligners:
            aligner_name = aligner + type + version
            if (aligner == "hisat2" or aligner == "vg") and index_type != "":
                aligner_name += ("_" + index_type)

            if options != "":
                option_name = options.replace(' ', '').replace('-', '').replace(',', '')
                aligner_name = aligner_name + '_' + option_name
            if paired:
                aligner_dir = aligner_name + "_paired"
            else:
                aligner_dir = aligner_name + "_single"

            if not os.path.exists(aligner_dir):
                os.mkdir(aligner_dir)
            os.chdir(aligner_dir)

            out_fname = "accepted.sam"
            aligner_cmd = get_aligner_cmd(RNA, aligner, type, index_type, version, options, "../" + type_read1_fname, "../" + type_read2_fname, out_fname)
            duration = 0.1
            mem_usage = ''
            if not os.path.exists(out_fname):
                if not os.path.exists("../one.fq") or not os.path.exists("../two.fq"):
                    if gz_file:
                        os.system("gzip -cd ../1.fq.gz | head -400 > ../one.fq")
                        os.system("gzip -cd ../2.fq.gz | head -400 > ../two.fq")
                    else:
                        os.system("head -400 ../1.fq > ../one.fq")
                        os.system("head -400 ../2.fq > ../two.fq")

                # dummy commands for caching index
                loading_time = 0 
                if aligner not in ["tophat2"]:
                    for i in range(3):
                        dummy_cmd = get_aligner_cmd(RNA, aligner, type, index_type, version, options, "../one.fq", "../two.fq", "/dev/null")
                        start_time = datetime.now()
                        if verbose:
                            print >> sys.stderr, start_time, "\t", " ".join(dummy_cmd)
                        if aligner in ["hisat2", "hisat", "bowtie", "bowtie2", "gsnap", "bwa"]:
                            proc = subprocess.Popen(dummy_cmd, stdout=open("/dev/null", "w"), stderr=subprocess.PIPE)
                        else:
                            proc = subprocess.Popen(dummy_cmd, stdout=subprocess.PIPE, stderr=subprocess.PIPE)
                        proc.communicate()
                        finish_time = datetime.now()
                        duration = finish_time - start_time
                        duration = duration.total_seconds()
                        if verbose:
                            print >> sys.stderr, finish_time, "duration:", duration
                        loading_time = duration

                # align all reads
                if paired:
                    sweep_read_cmd = "cat ../%s ../%s > /dev/null" % (type_read1_fname, type_read2_fname)
                else:
                    sweep_read_cmd = "cat ../%s > /dev/null" % (type_read1_fname)
                print >> sys.stderr, datetime.now(), "\t", sweep_read_cmd
                os.system(sweep_read_cmd)

                skip_alignment = False
                if paired and aligner == "olego" and os.path.exists(out_fname + "1"):
                    skip_alignment = True

                if not skip_alignment:
                    aligner_cmd = get_aligner_cmd(RNA, aligner, type, index_type, version, options, "../" + type_read1_fname, "../" + type_read2_fname, out_fname)
                    start_time = datetime.now()
                    if verbose:
                        print >> sys.stderr, start_time, "\t", " ".join(aligner_cmd)
                    if aligner in ["hisat2", "hisat", "bowtie", "bowtie2", "gsnap", "bwa", "vg"]:
                        proc = subprocess.Popen(aligner_cmd, stdout=open(out_fname, "w"), stderr=subprocess.PIPE)
                    else:
                        proc = subprocess.Popen(aligner_cmd, stdout=subprocess.PIPE, stderr=subprocess.PIPE)
                    _, mem_usage = proc.communicate()
                    mem_usage = parse_mem_usage(mem_usage)
                    finish_time = datetime.now()
                    duration = finish_time - start_time
                    duration = duration.total_seconds() - loading_time
                    if duration < 0.1:
                        duration = 0.1
                    if verbose:
                        print >> sys.stderr, finish_time, "duration:", duration

                    if verbose:
                        print >> sys.stderr, finish_time, "Memory Usage: %dMB" % (int(mem_usage) / 1024)

                    if debug and aligner == "hisat" and type == "x1":
                        os.system("cat metrics.out")
                        print >> sys.stderr, "\ttime: %.4f" % (duration)
                        # break

                if aligner == "star" and type in ["", "gtf"]:
                    os.system("mv Aligned.out.sam %s" % out_fname)
                elif aligner in ["hisat2", "hisat"] and type == "x2":
                    aligner_cmd = get_aligner_cmd(RNA, aligner, type, index_type, version, options, "../" + type_read1_fname, "../" + type_read2_fname, out_fname, 1)
                    if verbose:
                        print >> sys.stderr, start_time, "\t", " ".join(aligner_cmd)
                    start_time = datetime.now()
                    proc = subprocess.Popen(aligner_cmd, stdout=open(out_fname, "w"), stderr=subprocess.PIPE)
                    proc.communicate()
                    finish_time = datetime.now()
                    duration += (finish_time - start_time).total_seconds()
                    duration -= loading_time
                    if duration < 0.1:
                        duration = 0.1
                    if verbose:
                        print >> sys.stderr, finish_time, "duration:", duration
                elif aligner == "star" and type == "x2":
                    assert os.path.exists("SJ.out.tab")
                    os.system("awk 'BEGIN {OFS=\"\t\"; strChar[0]=\".\"; strChar[1]=\"+\"; strChar[2]=\"-\";} {if($5>0){print $1,$2,$3,strChar[$4]}}' SJ.out.tab > SJ.out.tab.Pass1.sjdb")
                    for file in os.listdir("."):
                        if file in ["SJ.out.tab.Pass1.sjdb", "genome.fa"]:
                            continue
                        os.remove(file)
                    star_index_cmd = "STAR --genomeDir ./ --runMode genomeGenerate --genomeFastaFiles ../../../../data/genome.fa --sjdbFileChrStartEnd SJ.out.tab.Pass1.sjdb --sjdbOverhang 100 --runThreadN %d" % (num_threads)
                    print >> sys.stderr, "\t", datetime.now(), star_index_cmd
                    os.system(star_index_cmd)
                    if verbose:
                        print >> sys.stderr, "\t", datetime.now(), " ".join(dummy_cmd)
                    proc = subprocess.Popen(dummy_cmd, stdout=subprocess.PIPE, stderr=subprocess.PIPE)
                    proc.communicate()
                    if verbose:
                        print >> sys.stderr, "\t", datetime.now(), "finished"
                    aligner_cmd = get_aligner_cmd(RNA, aligner, type, index_type, version, options, "../" + type_read1_fname, "../" + type_read2_fname, out_fname, 1)
                    start_time = datetime.now()
                    if verbose:
                        print >> sys.stderr, "\t", start_time, " ".join(aligner_cmd)
                    proc = subprocess.Popen(aligner_cmd, stdout=subprocess.PIPE, stderr=subprocess.PIPE)
                    proc.communicate()
                    finish_time = datetime.now()
                    duration += (finish_time - start_time).total_seconds()
                    duration -= loading_time
                    if duration < 0.1:
                        duration = 0.1
                    if verbose:
                        print >> sys.stderr, "\t", finish_time, "finished:", duration
                    os.system("mv Aligned.out.sam %s" % out_fname)
                elif aligner == "tophat2":
                    os.system("samtools sort -n tophat_out/accepted_hits.bam accepted_hits; samtools view -h accepted_hits.bam > %s" % out_fname)
                elif aligner == "vg":
                    index_name = '%s/VG%s/' % (index_base, index_add) + genome
                    if index_type:
                        index_name += ('_' + index_type)

                os.system("echo %s %s %f >> runtime" % (str(datetime.now()), aligner, duration))

                if aligner in ["star", "tophat2", "gsnap"]:
                    os.system("tar cvzf %s.tar.gz %s &> /dev/null" % (out_fname, out_fname))

            if just_runtime:
                os.chdir("..")
                continue

            suffix = aligner
            read_sam, pair_sam = suffix + ".read.sam", suffix + ".pair.sam"
            unmapped_read_1_fq, unmapped_read_2_fq = suffix + ".unmapped.1.fq", suffix + ".unmapped.2.fq"
            if not os.path.exists(read_sam) or not os.path.exists(pair_sam):
                if index_type == 'snp':
                    extract_reads_and_pairs(chr_dic, out_fname, read_sam, pair_sam, unmapped_read_1_fq, unmapped_read_2_fq, snp_dic)
                else:
                    extract_reads_and_pairs(chr_dic, out_fname, read_sam, pair_sam, unmapped_read_1_fq, unmapped_read_2_fq)



            out = '' 
            if gz_file:
                out = subprocess.check_output("gzip -cd ../%s | wc -l" % type_read1_fname, shell=True)
            else:
                out = subprocess.check_output("wc -l ../%s" % type_read1_fname, shell=True)

            numreads = int(out.split()[0]) / 4

            done_filename = suffix + ".done"
            if not os.path.exists(done_filename):
                done_file = open(done_filename, "w")
                if paired:
                    sum = [0, 0, 0, 0, 0, 0] # mappep_read, junction_read, gtf_junction_reads, concord_mapped_read, num_junctions, num_gtf_junctions
                    dis_sum = 0
                    stat, dis_stat = pair_stat(pair_sam, gtf_junctions, chr_dic)
                    output = ""
                    for i in range(len(stat)):
                        for j in range(len(sum)):
                            sum[j] += stat[i][j]

                        dis_sum += dis_stat[i]
                        mapped_reads, junction_reads, gtf_junction_reads, concord_mapped_read, num_junctions, num_gtf_junctions = sum
                        output += "%s\t%s\tpaired\t%d\t%d\t%.2f%%\t%d\t%d\t%d\t%d\t%f\t%d\t%d\t%.2f%%\n" % (aligner_name, gene, i, mapped_reads, float(mapped_reads) * 100.0 / numreads, junction_reads, gtf_junction_reads, num_junctions, num_gtf_junctions, duration, (numreads / max(1.0, duration)), concord_mapped_read, float(concord_mapped_read) * 100.0 / numreads)

                        if sql_write and os.path.exists("../" + sql_db_name):
                            sql_insert = "INSERT INTO \"Mappings\" VALUES(NULL, '%s', '%s', '%s', '%s', '%s', '%s', %d, %d, %d, %d, %d, %d, %f, '%s', datetime('now', 'localtime'), '%s');" % \
                                    (workdir, genome, "paired", aligner_name, get_aligner_version(aligner), "no", i, mapped_reads, junction_reads, gtf_junction_reads, num_junctions, num_gtf_junctions, duration, platform.node(), " ".join(aligner_cmd))
                            sql_execute("../" + sql_db_name, sql_insert)     
                    

                    print >> sys.stderr, output,
                    print >> done_file, output
                else:
                    sum = [0, 0, 0, 0, 0]
                    stat = read_stat(read_sam, gtf_junctions, chr_dic)
                    output = ""
                    for i in range(len(stat)):
                        for j in range(len(sum)):
                            sum[j] += stat[i][j]

                        mapped_reads, junction_reads, gtf_junction_reads, num_junctions, num_gtf_junctions = sum
                        output += "%s\t%s\tsingle\t%d\t%d\t%.2f%%\t%d\t%d\t%d\t%d\t%f\t%d\n" % (aligner_name, gene, i, mapped_reads, float(mapped_reads) * 100.0 / numreads, junction_reads, gtf_junction_reads, num_junctions, num_gtf_junctions, duration, (numreads / max(1.0, duration)))

                        if sql_write and os.path.exists("../" + sql_db_name):
                            sql_insert = "INSERT INTO \"Mappings\" VALUES(NULL, '%s', '%s', '%s', '%s', '%s', '%s', %d, %d, %d, %d, %d, %d, %f, '%s', datetime('now', 'localtime'), '%s');" % \
                                    (workdir, genome, "single", aligner_name, get_aligner_version(aligner), "no", i, mapped_reads, junction_reads, gtf_junction_reads, num_junctions, num_gtf_junctions, duration, platform.node(), " ".join(aligner_cmd))
                            sql_execute("../" + sql_db_name, sql_insert)                    
                        
                    print >> sys.stderr, output,
                    print >> done_file, output
                    
                done_file.close()


            os.chdir("..")

        if os.path.exists(sql_db_name):
            write_analysis_data(sql_db_name, workdir, paired)



if __name__ == "__main__":
    calculate_read_cost()<|MERGE_RESOLUTION|>--- conflicted
+++ resolved
@@ -830,13 +830,8 @@
             is_junction_pair(chr_dic, gtf_junctions, chr, pos, cigar_str, mate_chr, mate_pos, mate_cigar_str)
 
         # check concordantly
-        concord_align, segment_len  = is_concordantly(read_id, flag, chr, pos, cigar_str, XM, NM, mate_flag, mate_chr, mate_pos, mate_cigar_str, mate_XM, mate_NM)
-<<<<<<< HEAD
-        print >> (con_file if concord_align else discon_file), line, ('none', 'first')[(flag & 0x40 == 0x40)], ('none', 'last')[(mate_flag & 0x80 == 0x80)], segment_len
-=======
-        if not concord_align:
-            print >> discon_file, line.strip(), ('none', 'first')[(flag & 0x40 == 0x40)], ('none', 'last')[(mate_flag & 0x80 == 0x80)], segment_len
->>>>>>> 027755f9
+        concord_align, segment_len = is_concordantly(read_id, flag, chr, pos, cigar_str, XM, NM, mate_flag, mate_chr, mate_pos, mate_cigar_str, mate_XM, mate_NM)
+        print >> (con_file if concord_align else discon_file), line.strip(), ('none', 'first')[(flag & 0x40 == 0x40)], ('none', 'last')[(mate_flag & 0x80 == 0x80)], segment_len
 
         if junction_pair:
             for junction_str, is_gtf_junction in pair_junctions:
