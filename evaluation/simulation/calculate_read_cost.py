#!/usr/bin/env python

import sys, os, subprocess
import multiprocessing
import string, re
import platform
from datetime import datetime, date, time
import copy
from argparse import ArgumentParser, FileType


"""
"""
def reverse_complement(seq):
    result = ""
    for nt in seq:
        base = nt
        if nt == 'A':
            base = 'T'
        elif nt == 'a':
            base = 't'
        elif nt == 'C':
            base = 'G'
        elif nt == 'c':
            base = 'g'
        elif nt == 'G':
            base = 'C'
        elif nt == 'g':
            base = 'c'
        elif nt == 'T':
            base = 'A'
        elif nt == 't':
            base = 'a'

        result = base + result

    return result


"""
"""
def read_genome(genome_filename):
    chr_dic = {}
    genome_file = open(genome_filename, "r")

    chr_name, sequence = "", ""
    for line in genome_file:
        if line[0] == ">":
            if chr_name and sequence:
                chr_dic[chr_name] = sequence

            chr_name = line[1:-1]
            sequence = ""
        else:
            sequence += line[:-1]

    if chr_name and sequence:
        chr_dic[chr_name] = sequence

    genome_file.close()

    print >> sys.stderr, "genome is loaded"
    
    return chr_dic


"""
"""
def extract_splice_sites(gtf_fname):
    trans = {}

    gtf_file = open(gtf_fname)
    # Parse valid exon lines from the GTF file into a dict by transcript_id
    for line in gtf_file:
        line = line.strip()
        if not line or line.startswith('#'):
            continue
        if '#' in line:
            line = line.split('#')[0].strip()

        try:
            chrom, source, feature, left, right, score, \
                strand, frame, values = line.split('\t')
        except ValueError:
            continue
        left, right = int(left), int(right)

        if feature != 'exon' or left >= right:
            continue

        values_dict = {}
        for attr in values.split(';')[:-1]:
            attr, _, val = attr.strip().partition(' ')
            values_dict[attr] = val.strip('"')

        if 'gene_id' not in values_dict or \
                'transcript_id' not in values_dict:
            continue

        transcript_id = values_dict['transcript_id']
        if transcript_id not in trans:
            trans[transcript_id] = [chrom, strand, [[left, right]]]
        else:
            trans[transcript_id][2].append([left, right])

    gtf_file.close()
    
    # Sort exons and merge where separating introns are <=5 bps
    for tran, [chrom, strand, exons] in trans.items():
            exons.sort()
            tmp_exons = [exons[0]]
            for i in range(1, len(exons)):
                if exons[i][0] - tmp_exons[-1][1] <= 5:
                    tmp_exons[-1][1] = exons[i][1]
                else:
                    tmp_exons.append(exons[i])
            trans[tran] = [chrom, strand, tmp_exons]

    # Calculate and print the unique junctions
    junctions = set()
    for chrom, strand, exons in trans.values():
        for i in range(1, len(exons)):
            junctions.add(to_junction_str([chrom, exons[i-1][1], exons[i][0]]))

    return junctions


cigar_re = re.compile('\d+\w')


def to_junction_str(junction):
    return "%s-%d-%d" % (junction[0], junction[1], junction[2])


def to_junction(junction_str):
    fields = junction_str.split("-")
    if len(fields) > 3:
        chr, left, right = "-".join(fields[:-2]), fields[-2], fields[-1]
    else:
        assert len(fields) == 3
        chr, left, right = fields

    return [chr, int(left), int(right)]


def junction_cmp(a, b):
    if a[0] != b[0]:
        if a[0] < b[0]:
            return -1
        else:
            return 1

    if a[1] != b[1]:
        if a[1] < b[1]:
            return -1
        else:
            return 1

    if a[2] != b[2]:
        if a[2] < b[2]:
            return -1
        else:
            return 1

    return 0


# chr and pos are assumed to be integers
def get_junctions(chr, pos, cigar_str, min_anchor_len = 0, read_len = 100):
    junctions = []    
    right_pos = pos
    cigars = cigar_re.findall(cigar_str)
    cigars = [[int(cigars[i][:-1]), cigars[i][-1]] for i in range(len(cigars))]

    left_anchor_lens = []
    cur_left_anchor_len = 0
    for i in range(len(cigars)):
        length, cigar_op = cigars[i]
        if cigar_op in "MI":
            cur_left_anchor_len += length
        elif cigar_op == "N":
            assert cur_left_anchor_len > 0
            left_anchor_lens.append(cur_left_anchor_len)
            cur_left_anchor_len = 0
        
    for i in range(len(cigars)):
        length, cigar_op = cigars[i]
        if cigar_op == "N":
            left, right = right_pos - 1, right_pos + length

            if i > 0 and cigars[i-1][1] in "ID":
                if cigars[i-1][1] == "I":
                    left += cigars[i-1][0]
                else:
                    left -= cigars[i-1][0]
            if i + 1 < len(cigars) and cigars[i+1][1] in "ID":
                if cigars[i+1][1] == "I":
                    right -= cigars[i+1][0]
                else:
                    right += cigars[i+1][0]

            junction_idx = len(junctions)
            assert junction_idx < len(left_anchor_lens)
            left_anchor_len = left_anchor_lens[junction_idx]
            assert left_anchor_len > 0 and left_anchor_len < read_len
            right_anchor_len = read_len - left_anchor_len
            if left_anchor_len >= min_anchor_len and right_anchor_len >= min_anchor_len:
                junctions.append([chr, left, right])
                
        if cigar_op in "MND":
            right_pos += length

    return junctions

def get_right(pos, cigars):
    right_pos = pos
    cigars = cigar_re.findall(cigars)
    for cigar in cigars:
        length = int(cigar[:-1])
        cigar_op = cigar[-1]
        if cigar_op in "MDN":
            right_pos += length

    return right_pos

def get_cigar_chars(cigars):
    cigars = cigar_re.findall(cigars)
    cigar_chars = ""
    for cigar in cigars:
        cigar_op = cigar[-1]
        cigar_chars += cigar_op

    return cigar_chars

def get_cigar_chars_MN(cigars):
    cigars = cigar_re.findall(cigars)
    cigar_chars = ""
    for cigar in cigars:
        cigar_op = cigar[-1]
        if cigar_op in "MN":
            if cigar_chars == "" or cigar_chars[-1] != cigar_op:
                cigar_chars += cigar_op

    return cigar_chars

def is_small_anchor_junction_read(cigars):
    cigar_list = []
    for cigar in cigar_re.findall(cigars):
        cigar_op = cigar[-1]
        cigar_len = int(cigar[:-1])
        cigar_list.append([cigar_op, cigar_len])

    if len(cigar_list) < 3:
        return False

    if cigar_list[0][0] != 'M' or cigar_list[-1][0] != 'M':
        return False

    if cigar_list[0][1] > 10 and cigar_list[-1][1] > 10:
        return False

    if cigar_list[1][0] != 'N' or cigar_list[-2][0] != 'N':
        return False

    return True


def is_canonical_junction(chr_dic, junction):
    chr, left, right = junction
    donor = chr_dic[chr][left:left+2]
    acceptor = chr_dic[chr][right-3:right-1]
    rev_donor = reverse_complement(acceptor)
    rev_acceptor = reverse_complement(donor)

    if (donor == "GT" and acceptor == "AG") or \
            (rev_donor == "GT" and rev_acceptor == "AG"):
        return True

    return False


def is_small_exon_junction_read(cigars, min_exon_len = 23):
    cigars = cigar_re.findall(cigars)
    for i in range(1, len(cigars) - 1):
        cigar = cigars[i]
        cigar_op = cigar[-1]
        cigar_len = int(cigar[:-1])

        prev_op = cigars[i-1][-1]
        next_op = cigars[i+1][-1]
        
        if prev_op == 'N' and cigar_op == 'M' and next_op == 'N':
            if cigar_len <= min_exon_len:
                return True

    return False


def extract_single(infilename, outfilename, chr_dic, aligner, debug_dic):
    infile = open(infilename)
    outfile = open(outfilename, "w")
    prev_read_id = ""
    debug_NH = "NH" in debug_dic and aligner == "hisat2"
    if debug_NH:
        prev_NH, NH_real = 0, 0
    for line in infile:
        if line[0] == '@':
            continue

        cols = line[:-1].split()
        read_id, flag, chr, pos, mapQ, cigar_str = cols[:6]
        read_seq = cols[9]
        if len(read_id) >= 3 and read_id[-2] == "/":
            read_id = read_id[:-2]

        if read_id.find("seq.") == 0:
            read_id = read_id[4:]

        if aligner == "gsnap":
            chr = chr.replace("_", ":")

        flag = int(flag)
        pos = int(pos)

        if flag & 0x4 != 0:
            continue

        if debug_NH:
            NH = ""
        NM = ""
        for i in range(11, len(cols)):
            col = cols[i]
            # "nM" from STAR
            if col[:2] == "NM" or col[:2] == "nM":
                NM = col
            if debug_NH:
                if col[:2] == "NH":
                    NH = col
        assert NM != ""
        NM = int(NM[5:])
        if debug_NH:
            assert NH != ""
            NH = int(NH[5:])
            if prev_read_id == read_id:
                assert prev_NH == NH

        read_pos, right_pos = 0, pos - 1
        cigars = cigar_re.findall(cigar_str)
        cigars = [[cigar[-1], int(cigar[:-1])] for cigar in cigars]
        for i in range(len(cigars)):
            cigar_op, length = cigars[i]
            
            if cigar_op == "S":
                assert i == 0 or i == len(cigars) - 1
                if i == 0:
                    assert cigars[i+1][0] == "M"
                    ref_seq = chr_dic[chr][right_pos-length:right_pos]
                else:
                    assert cigars[i-1][0] == "M"
                    ref_seq = chr_dic[chr][right_pos:right_pos+length]

                ref_seq = ref_seq.upper()
                if length == len(ref_seq):
                    for j in range(length):
                        if ref_seq[j] != "N" and read_seq[read_pos+j] != ref_seq[j]:
                            NM += 1
                else:
                    NM += length

            if cigar_op in "MND":
                right_pos += length

            if cigar_op in "MIS":
                read_pos += length

        if cigars[0][0] == "S":
            assert cigars[1][0] == "M"
            pos -= cigars[0][1]
            cigars[1][1] += cigars[0][1]
            cigars = cigars[1:]
        if cigars[-1][0] == "S":
            assert cigars[-2][0] == "M"
            cigars[-2][1] += cigars[-1][1]
            cigars = cigars[:-1]

        cigar_str = ""
        for cigar in cigars:
            cigar_op, length = cigar
            cigar_str += ("%d%s" % (length, cigar_op))

        p_str = "%s\t%s\t%d\t%s\tNM:i:%d" % \
            (read_id, chr, pos, cigar_str, NM)
        
        print >> outfile, p_str

        if debug_NH:
            if prev_read_id != read_id:
                if prev_read_id != "":
                    assert prev_NH == NH_real
                NH_real = 1
            else:
                NH_real += 1
            prev_NH = NH
        prev_read_id = read_id

    if debug_NH:
        if prev_read_id != "":
            assert prev_NH == NH_real

    outfile.close()
    infile.close()
    

def extract_pair(infilename, outfilename, chr_dic, aligner, debug_dic):
    read_dic = {}
    pair_reported = set()

    infile = open(infilename)
    outfile = open(outfilename, "w")
    prev_read_id = ""
    debug_NH = "NH" in debug_dic and aligner == "hisat2"
    if debug_NH:
        prev_NH1, prev_NH2 = 0, 0
        NH1_real, NH2_real = 0, 0
    for line in infile:
        if line[0] == '@':
            continue

        cols = line[:-1].split()
        read_id, flag, chr1, pos1, mapQ, cigar1_str, chr2, pos2 = cols[:8]
        read_seq = cols[9]
        if len(read_id) >= 3 and read_id[-2] == "/":
            read_id = read_id[:-2]

        if read_id.find("seq.") == 0:
            read_id = read_id[4:]

        if aligner == "gsnap":
            chr1 = chr1.replace("_", ":")
            chr2 = chr2.replace("_", ":")

        flag = int(flag)
        canonical_pos1, canonical_pos2 = int(pos1), int(pos2)
        pos1 = canonical_pos1

        if flag & 0x4 != 0:
            continue

        left_read = (flag & 0x40 != 0)
        concordant = (flag & 0x2 != 0)
        if debug_NH:
            NH = ""
        NM1 = ""
        for i in range(11, len(cols)):
            col = cols[i]
            # "nM" from STAR
            if col[:2] == "NM" or col[:2] == "nM":
                NM1 = col
            if debug_NH:
                if col[:2] == "NH":
                    NH = col
        assert NM1 != ""
        NM1 = int(NM1[5:])
        if debug_NH:
            assert NH != ""
            NH = int(NH[5:])
            if prev_read_id == read_id:
                if left_read:
                    assert prev_NH1 == 0 or prev_NH1 == NH
                else:
                    assert prev_NH2 == 0 or prev_NH2 == NH

        read_pos, right_pos = 0, pos1 - 1
        cigars = cigar_re.findall(cigar1_str)
        cigars = [[cigar[-1], int(cigar[:-1])] for cigar in cigars]
        for i in range(len(cigars)):
            cigar_op, length = cigars[i]
            
            if cigar_op == "S":
                assert i == 0 or i == len(cigars) - 1
                if i == 0:
                    assert cigars[i+1][0] == "M"
                    ref_seq = chr_dic[chr1][right_pos-length:right_pos]
                else:
                    assert cigars[i-1][0] == "M"
                    ref_seq = chr_dic[chr1][right_pos:right_pos+length]

                ref_seq = ref_seq.upper()
                if length == len(ref_seq):
                    for j in range(length):
                        if ref_seq[j] != "N" and read_seq[read_pos+j] != ref_seq[j]:
                            NM1 += 1
                else:
                    NM1 += length

            if cigar_op in "MND":
                right_pos += length

            if cigar_op in "MIS":
                read_pos += length

        if cigars[0][0] == "S":
            assert cigars[1][0] == "M"
            pos1 -= cigars[0][1]
            cigars[1][1] += cigars[0][1]
            cigars = cigars[1:]
        if cigars[-1][0] == "S":
            assert cigars[-2][0] == "M"
            cigars[-2][1] += cigars[-1][1]
            cigars = cigars[:-1]

        cigar1_str = ""
        for cigar in cigars:
            cigar_op, length = cigar
            cigar1_str += ("%d%s" % (length, cigar_op))

        if chr2 == '*':
            continue

        if chr2 == '=':
            chr2 = chr1

        me = "%s\t%s\t%d" % (read_id, chr1, canonical_pos1)
        partner = "%s\t%s\t%d" % (read_id, chr2, canonical_pos2)
        if partner in read_dic:
            maps = read_dic[partner]
            for map in maps:
                if map[0] == me:
                    cigar2_str, NM2, pos2 = map[1:4]
                    if int(pos2) > int(pos1):
                        p_str = "%s\t%s\t%d\t%s\t%s\t%d\t%s\tNM:i:%d\tNM:i:%d" % \
                                (read_id, chr1, pos1, cigar1_str, chr2, pos2, cigar2_str, NM1, NM2)
                    else:
                        p_str = "%s\t%s\t%d\t%s\t%s\t%d\t%s\tNM:i:%d\tNM:i:%d" % \
                                (read_id, chr2, pos2, cigar2_str, chr1, pos1, cigar1_str, NM2, NM1)

                    if p_str not in pair_reported:
                        pair_reported.add(p_str)
                        print >> outfile, p_str

        if not me in read_dic:
            read_dic[me] = []

        read_dic[me].append([partner, cigar1_str, NM1, pos1])
        if debug_NH:
            if prev_read_id != read_id:
                if prev_read_id != "":
                    # daehwan - for debugging purposes
                    if prev_NH1 != NH1_real or prev_NH2 != NH2_real:
                        print prev_read_id, read_id
                        print line,
                        print prev_NH1, NH1_real
                        print prev_NH2, NH2_real
                    assert prev_NH1 == NH1_real
                    assert prev_NH2 == NH2_real
                    prev_NH1, prev_NH2 = 0, 0
                if left_read:
                    NH1_real, NH2_real = 1, 0
                else:
                    NH1_real, NH2_real = 0, 1
            else:
                if left_read:
                    NH1_real += 1
                else:
                    NH2_real += 1
            if left_read:
                prev_NH1 = NH
            else:
                prev_NH2 = NH
        prev_read_id = read_id

    if debug_NH:
        if prev_read_id != "":
            assert prev_NH1 == NH1_real
            assert prev_NH2 == NH2_real


    outfile.close()
    infile.close()


def is_junction_read(junctions_dic, chr, pos, cigar_str):
    result_junctions = []
    junctions = get_junctions(chr, pos, cigar_str)
    for junction in junctions:
        junction_str = to_junction_str(junction)
        result_junctions.append([junction_str, junction_str in junctions_dic])

    return result_junctions


def is_junction_pair(junctions_dic, chr, pos, cigar_str, mate_chr, mate_pos, mate_cigar_str):
    junctions = is_junction_read(junctions_dic, chr, pos, cigar_str)
    mate_junctions = is_junction_read(junctions_dic, mate_chr, mate_pos, mate_cigar_str)
    junctions += mate_junctions
    return junctions


def find_in_gtf_junctions(chr_dic, gtf_junctions, junction, relax_dist = 5):
    def find_in_gtf_junctions(gtf_junctions, junction):
        l, u = 0, len(gtf_junctions)
        while l < u:
            m = (l + u) / 2
            assert m >= 0 and m < len(gtf_junctions)
            cmp_result = junction_cmp(junction, gtf_junctions[m])
            if cmp_result == 0:
                return m
            elif cmp_result < 0:
                u = m
            else:
                l = m + 1

        return l

    chr, left, right = junction
    gtf_index = find_in_gtf_junctions(gtf_junctions, [chr, left - relax_dist, right - relax_dist])

    if gtf_index >= 0:
        i = gtf_index
        while i < len(gtf_junctions):
            chr2, left2, right2 = gtf_junctions[i]
            if chr2 > chr or \
                    left2 - left > relax_dist or \
                    right2 - right > relax_dist:
                break

            if abs(left - left2) <= relax_dist and left - left2 == right - right2:
                test_small = ":" in chr
                if is_canonical_junction(chr_dic, gtf_junctions[i]):
                    if left == left2:
                        return i
                    else:
                        return -1
                else:
                    return i
            i += 1

    return -1

def compare_single_sam(RNA, reference_sam, query_sam, mapped_fname, chr_dic, gtf_junctions, gtf_junctions_set, ex_gtf_junctions):
    aligned, multi_aligned = 0, 0
    db_dic, db_junction_dic = {}, {}
    mapped_file = open(mapped_fname, "w")
    file = open(reference_sam, "r")
    junction_read_dic = {}
    for line in file:
        if line[0] == '@':
            continue

        read_name, chr, pos, cigar, NM = line[:-1].split()
        pos = int(pos)
                
        if read_name.find("seq.") == 0:
            read_name = read_name[4:]

        if len(read_name) > 2 and read_name[-2] == '/':
            read_name = read_name[:-2]

        multi_aligned += 1
        if read_name not in db_dic:
            db_dic[read_name] = []
            aligned += 1

        pos2 = get_right(pos, cigar)
        db_dic[read_name].append([chr, pos, pos2, cigar])

        read_junctions = is_junction_read(gtf_junctions_set, chr, pos, cigar)
        if len(read_junctions) > 0:
            if read_name not in db_junction_dic:
                db_junction_dic[read_name] = []

            for junction_str, is_gtf_junction in read_junctions:
                db_junction_dic[read_name].append([junction_str, is_gtf_junction])

                if junction_str not in junction_read_dic:
                    junction_read_dic[junction_str] = []
                junction_read_dic[junction_str].append(line[:-1])

    file.close()

    temp_junctions, temp_gtf_junctions = set(), set()
    for read_name, can_junctions in db_junction_dic.items():
        if len(can_junctions) <= 0:
            continue

        # daehwan - for debugging purposes
        # 1. select the best candidate among spliced alignments if multiple

        def pickup_junction(can_junctions):
            junctions = [can_junctions[0]]
            for i in range(1, len(can_junctions)):
                def get_intron_len(can_junction):
                    chr, left, right = to_junction(can_junction)
                    return right - left - 1

                intron, intron_cmp = get_intron_len(junctions[0][0]), get_intron_len(can_junctions[i][0])

                if intron > intron_cmp:
                    junctions = [can_junctions[i]]
                elif intron == intron_cmp:
                    junctions.append(can_junctions[i])

            return junctions

        # can_junctions = pickup_junction(can_junctions)

        for can_junction in can_junctions:
            found_junction_str = None
            junction_str, is_gtf_junction = can_junction
            if is_gtf_junction:
                found_junction_str = junction_str

            if not found_junction_str:
                junction = to_junction(junction_str)
                gtf_index = find_in_gtf_junctions(chr_dic, gtf_junctions, junction)

                if gtf_index >= 0:
                    is_gtf_junction = True
                    found_junction_str = to_junction_str(gtf_junctions[gtf_index])

            if found_junction_str:
                temp_gtf_junctions.add(found_junction_str)
                temp_junctions.add(found_junction_str)
            else:
                if junction_str not in temp_junctions:
                    None
                    # assert junction_str in junction_read_dic
                    # daehwan - for debugging purposes
                    """
                    if len(junction_read_dic[junction_str]) <= 2:
                        canonical = is_canonical_junction(chr_dic, to_junction(junction_str))
                        if not canonical:
                            print >> sys.stdout, read_name, junction_str, len(junction_read_dic[junction_str]), can_junctions
                            for line in junction_read_dic[junction_str]:
                                print >> sys.stdout, "\t", line
                    """
                temp_junctions.add(junction_str)


    temp2_junctions = []
    for junction in temp_junctions:
        temp2_junctions.append(to_junction(junction))
    temp_junctions = sorted(list(temp2_junctions), cmp=junction_cmp)
    temp2_junctions = []
    for can_junction in temp_junctions:
        if len(temp2_junctions) <= 0:
            temp2_junctions.append(can_junction)
        else:
            chr, left, right = temp2_junctions[-1]
            chr2, left2, right2 = can_junction
            if chr == chr2 and \
                    abs(left - left2) == abs(right - right2) and \
                    abs(left - left2) <= 10 and \
                    not to_junction_str(can_junction) in temp_gtf_junctions:
                continue
            temp2_junctions.append(can_junction)

    temp_junctions = set()
    for junction in temp2_junctions:
        temp_junctions.add(to_junction_str(junction))

    file = open(query_sam)
    mapped, unmapped, unique_mapped, mapping_point = 0, 0, 0, 0.0
    for line in file:
        if line[0] == '@':
            continue
        if RNA:
            read_name, chr, pos, cigar, trans_id, NM = line[:-1].split()
        else:
            read_name, chr, pos, cigar, NM = line[:-1].split()
        pos = int(pos)
        pos2 = get_right(pos, cigar)
        if read_name not in db_dic:
            unmapped += 1
            continue

        maps = db_dic[read_name]
        found = False
        if [chr, pos, pos2, cigar] in maps:
            found = True

        if not found:
            for map in maps:
                if chr == map[0] and \
                       pos == map[1] and \
                       pos2 == map[2] and \
                       get_cigar_chars(cigar) == get_cigar_chars(map[3]):

                    read_junctions = is_junction_read(gtf_junctions_set, map[0], map[1], map[3])
                    if True:
                        found_list = [False for i in range(len(read_junctions))]
                        for j in  range(len(read_junctions)):
                            junction_str, is_gtf_junction = read_junctions[j]
                            junction = to_junction(junction_str)
                            gtf_index = find_in_gtf_junctions(chr_dic, gtf_junctions, junction)
                            if gtf_index >= 0:
                                found_list[j] = True
                        found = not (False in found_list)
                    else:
                        found = False
                    break

        if found:
            print >> mapped_file, read_name
            mapped += 1
            if len(maps) == 1:
                unique_mapped += 1
            mapping_point += (1.0 / len(maps))
        else:
            unmapped += 1
            
    file.close()
    mapped_file.close()

    # daehwan - for debugging purposes
    false_can_junctions, false_noncan_junctions = 0, 0
    for junction_str in temp_junctions:
        if junction_str in temp_gtf_junctions:
            continue
        if junction_str in ex_gtf_junctions:
            continue
        if is_canonical_junction(chr_dic, to_junction(junction_str)):
            false_can_junctions += 1
        else:
            false_noncan_junctions += 1
    print >> sys.stderr, "\t\t\tfalse junctions: %d (canonical), %d (non-canonical)" % (false_can_junctions, false_noncan_junctions)
    
    return mapped, unique_mapped, unmapped, aligned, multi_aligned, len(temp_junctions), len(temp_gtf_junctions), mapping_point


def compare_paired_sam(RNA, reference_sam, query_sam, mapped_fname, chr_dic, gtf_junctions, gtf_junctions_set, ex_gtf_junctions):
    aligned, multi_aligned = 0, 0
    db_dic, db_junction_dic, junction_pair_dic = {}, {}, {}
    mapped_file = open(mapped_fname, "w")
    file = open(reference_sam, "r")
    for line in file:
        if line[0] == '@':
            continue
        read_name, chr, pos, cigar, chr2, pos2, cigar2, NM, NM2 = line[:-1].split()
        pos, pos2 = int(pos), int(pos2)

        if read_name.find("seq.") == 0:
            read_name = read_name[4:]

        if len(read_name) > 2 and read_name[-2] == '/':
            read_name = read_name[:-2]

        multi_aligned += 1        
        if read_name not in db_dic:
            db_dic[read_name] = []
            aligned += 1

        pos_right, pos2_right = get_right(pos, cigar), get_right(pos2, cigar2)
        db_dic[read_name].append([chr, pos, pos_right, cigar, pos2, pos2_right, cigar2])

        pair_junctions = is_junction_pair(gtf_junctions_set, chr, pos, cigar, chr2, pos2, cigar2)
        if len(pair_junctions) > 0:
            if read_name not in db_junction_dic:
                db_junction_dic[read_name] = []

            for junction_str, is_gtf_junction in pair_junctions:
                db_junction_dic[read_name].append([junction_str, is_gtf_junction])

                # daehwan - for debugging purposes
                if junction_str not in junction_pair_dic:
                    junction_pair_dic[junction_str] = []
                junction_pair_dic[junction_str].append(line[:-1])

    file.close()

    temp_junctions, temp_gtf_junctions = set(), set()
    for read_name, can_junctions in db_junction_dic.items():
        if len(can_junctions) <= 0:
            continue

        # daehwan - for debugging purposes
        # 1. select the best candidate among spliced alignments if multiple

        def pickup_junction(can_junctions):
            junctions = [can_junctions[0]]
            for i in range(1, len(can_junctions)):
                def get_intron_len(can_junction):
                    chr, left, right = to_junction(can_junction)
                    return right - left - 1

                intron, intron_cmp = get_intron_len(junctions[0][0]), get_intron_len(can_junctions[i][0])

                if intron > intron_cmp:
                    junctions = [can_junctions[i]]
                elif intron == intron_cmp:
                    junctions.append(can_junctions[i])

            return junctions

        # can_junctions = pickup_junction(can_junctions)

        for can_junction in can_junctions:
            found_junction_str = None
            junction_str, is_gtf_junction = can_junction

            # daehwan - for debugging purposes
            assert junction_str in junction_pair_dic
            if len(junction_pair_dic[junction_str]) <= 5:
                continue

            if is_gtf_junction:
                found_junction_str = junction_str

            if not found_junction_str:
                junction = to_junction(junction_str)
                gtf_index = find_in_gtf_junctions(chr_dic, gtf_junctions, junction)

                if gtf_index >= 0:
                    is_gtf_junction = True
                    found_junction_str = to_junction_str(gtf_junctions[gtf_index])

            if found_junction_str:
                temp_gtf_junctions.add(found_junction_str)
                temp_junctions.add(found_junction_str)
            else:
                if junction_str not in temp_junctions:
                    None
                    # assert junction_str in junction_read_dic
                    # print >> sys.stdout, read_name, junction_str, len(junction_read_dic[junction_str])
                    # for line in junction_read_dic[junction_str]:
                    #     print >> sys.stdout, "\t", line

                temp_junctions.add(junction_str)

    # daehwan - for debugging purposes
    filter_junction_db = {}

    temp2_junctions = []
    for junction in temp_junctions:
        temp2_junctions.append(to_junction(junction))
    temp_junctions = sorted(list(temp2_junctions), cmp=junction_cmp)
    temp2_junctions = []
    for can_junction in temp_junctions:
        if len(temp2_junctions) <= 0:
            temp2_junctions.append(can_junction)

            # daehwan - for debugging purposes
            # assert to_junction_str(can_junction) in junction_pair_dic
            # filter_junction_db[to_junction_str(can_junction)] = len(junction_pair_dic[to_junction_str(can_junction)])
        else:
            chr, left, right = temp2_junctions[-1]
            chr2, left2, right2 = can_junction
            if chr == chr2 and \
                    abs(left - left2) == abs(right - right2) and \
                    abs(left - left2) <= 10 and \
                    not to_junction_str(can_junction) in temp_gtf_junctions:
                
                # daehwan - for debugging purposes
                # assert to_junction_str(temp2_junctions[-1]) in junction_pair_dic
                # assert to_junction_str(temp2_junctions[-1]) in filter_junction_dic
                # filter_junction_db[to_junction_str(temp2_junctions[-1])] += len(junction_pair_dic[to_junction_str(temp2_junctions[-1])])
                
                continue

            temp2_junctions.append(can_junction)
            
            # daehwan - for debugging purposes
            # assert to_junction_str(can_junction) in junction_pair_dic
            # filter_junction_db[to_junction_str(can_junction)] = len(junction_pair_dic[to_junction_str(can_junction)])
            
    temp_junctions = set()
    for junction in temp2_junctions:
        # daehwan - for debugging purposes
        # assert to_junction_str(junction) in filter_junction_dic
        # if filter_junction_dic[to_junction_str(junction)] <= 5:
        #    continue
        
        temp_junctions.add(to_junction_str(junction))

    file = open(query_sam)
    mapped, unique_mapped, unmapped, mapping_point = 0, 0, 0, 0.0
    for line in file:
        if line[0] == '@':
            continue

        if RNA:
            read_name, chr, pos, cigar, chr2, pos2, cigar2, trans_id, NM, NM2 = line[:-1].split()
        else:
            read_name, chr, pos, cigar, chr2, pos2, cigar2, NM, NM2 = line[:-1].split()
        pos, pos2 = int(pos), int(pos2)
        pos_right, pos2_right = get_right(pos, cigar), get_right(pos2, cigar2)

        if read_name not in db_dic:
            unmapped += 1
            continue

        maps = db_dic[read_name]

        found = False
        if [chr, pos, pos_right, cigar, pos2, pos2_right, cigar2] in maps:
            found = True

        if not found:
            for map in maps:
                if chr == map[0] and \
                       pos == map[1] and \
                       pos_right == map[2] and \
                       get_cigar_chars(cigar) == get_cigar_chars(map[3]) and \
                       pos2 == map[4] and \
                       pos2_right == map[5] and \
                       get_cigar_chars(cigar2) == get_cigar_chars(map[6]):

                    pair_junctions = is_junction_pair(gtf_junctions_set, map[0], map[1], map[3], map[0], map[4], map[6])
                    if True:
                        found_list = [False for i in range(len(pair_junctions))]
                        for j in  range(len(pair_junctions)):
                            junction_str, is_gtf_junction = pair_junctions[j]
                            junction = to_junction(junction_str)
                            gtf_index = find_in_gtf_junctions(chr_dic, gtf_junctions, junction)
                            if gtf_index >= 0:
                                found_list[j] = True
                        found = not (False in found_list)
                    else:
                        found = False
                    break

        if found:
            print >> mapped_file, read_name
            mapped += 1
            if len(maps) == 1:
                unique_mapped += 1
            mapping_point += (1.0 / len(maps))
        else:
            unmapped += 1
            
    file.close()
    mapped_file.close()

    # daehwan - for debugging purposes
    false_can_junctions, false_noncan_junctions = 0, 0
    for junction_str in temp_junctions:
        if junction_str in temp_gtf_junctions:
            continue
        if is_canonical_junction(chr_dic, to_junction(junction_str)):
            false_can_junctions += 1
        else:
            false_noncan_junctions += 1
    print >> sys.stderr, "\t\t\tfalse junctions: %d (canonical), %d (non-canonical)" % (false_can_junctions, false_noncan_junctions)
        
    
    return mapped, unique_mapped, unmapped, aligned, multi_aligned, len(temp_junctions), len(temp_gtf_junctions), mapping_point


def extract_mapped_unmapped(read_fname, mapped_id_fname, mapped_fname, unmapped_fname, read2_fname = "", mapped2_fname = "", unmapped2_fname = ""):
    mapped_ids = set()
    mapped_id_file = open(mapped_id_fname)
    for line in mapped_id_file:
        read_id = int(line[:-1])
        mapped_ids.add(read_id)
                              
    mapped_id_file.close()

    def write_reads(read_fname, mapped_fname, unmapped_fname):
        mapped_file = open(mapped_fname, "w")
        unmapped_file = open(unmapped_fname, "w")
        read_file = open(read_fname)
        write = False
        for line in read_file:
            if line[0] == "@":
                read_id = int(line[1:-1])
                write = read_id in mapped_ids

            if write:
                print >> mapped_file, line[:-1]
            else:
                print >> unmapped_file, line[:-1]

        read_file.close()
        mapped_file.close()
        unmapped_file.close()

    write_reads(read_fname, mapped_fname, unmapped_fname)
    if read2_fname != "":
        assert mapped2_fname != ""
        assert unmapped2_fname != ""
        write_reads(read2_fname, mapped2_fname, unmapped2_fname)


def sql_execute(sql_db, sql_query):
    sql_cmd = [
        "sqlite3", sql_db,
        "-separator", "\t",
        "%s;" % sql_query
        ]
    # print >> sys.stderr, sql_cmd
    sql_process = subprocess.Popen(sql_cmd, stdout=subprocess.PIPE)
    output = sql_process.communicate()[0][:-1]
    return output


def create_sql_db(sql_db):
    if os.path.exists(sql_db):
        print >> sys.stderr, sql_db, "already exists!"
        return
    
    columns = [
        ["id", "integer primary key autoincrement"],
        ["genome", "text"],
        ["head", "text"],
        ["end_type", "text"],
        ["type", "text"],
        ["aligner", "text"],
        ["version", "text"],
        ["num_reads", "integer"],
        ["mapped_reads", "integer"],
        ["unique_mapped_reads", "integer"],
        ["unmapped_reads", "integer"],
        ["mapping_point", "real"],
        ["time", "real"],
        ["true_gtf_junctions", "integer"],
        ["temp_junctions", "integer"],
        ["temp_gtf_junctions", "integer"],
        ["host", "text"],
        ["created", "text"],
        ["cmd", "text"]
        ]
    
    sql_create_table = "CREATE TABLE ReadCosts ("
    for i in range(len(columns)):
        name, type = columns[i]
        if i != 0:
            sql_create_table += ", "
        sql_create_table += ("%s %s" % (name, type))
    sql_create_table += ");"
    sql_execute(sql_db, sql_create_table)


def write_analysis_data(sql_db, genome_name, database_name):
    if not os.path.exists(sql_db):
        return
    
    aligners = []
    sql_aligners = "SELECT aligner FROM ReadCosts GROUP BY aligner"
    output = sql_execute(sql_db, sql_aligners)
    aligners = output.split()

    can_read_types = ["all", "M", "2M_gt_15", "2M_8_15", "2M_1_7", "gt_2M"]    
    tmp_read_types = []
    sql_types = "SELECT type FROM ReadCosts GROUP BY type"
    output = sql_execute(sql_db, sql_types)
    tmp_read_types = output.split()

    read_types = []
    for read_type in can_read_types:
        if read_type in tmp_read_types:
            read_types.append(read_type)

    for paired in [False, True]:
        database_fname = genome_name + "_" + database_name
        if paired:
            end_type = "paired"
            database_fname += "_paired"
        else:
            end_type = "single"
            database_fname += "_single"
        database_fname += ".analysis"
        database_file = open(database_fname, "w")
        print >> database_file, "end_type\ttype\taligner\tnum_reads\ttime\tmapped_reads\tunique_mapped_reads\tunmapped_reads\tmapping_point\ttrue_gtf_junctions\ttemp_junctions\ttemp_gtf_junctions"
        for aligner in aligners:
            for read_type in read_types:
                sql_row = "SELECT end_type, type, aligner, num_reads, time, mapped_reads, unique_mapped_reads, unmapped_reads, mapping_point, true_gtf_junctions, temp_junctions, temp_gtf_junctions FROM ReadCosts"
                sql_row += " WHERE genome = '%s' and head = '%s' and aligner = '%s' and type = '%s' and end_type = '%s' ORDER BY created DESC LIMIT 1" % (genome_name, database_name, aligner, read_type, end_type)
                output = sql_execute(sql_db, sql_row)
                if output:
                    print >> database_file, output

        database_file.close()


def calculate_read_cost(test_NH,
                        verbose):
    sql_db_name = "analysis.db"
    if not os.path.exists(sql_db_name):
        create_sql_db(sql_db_name)

    num_cpus = multiprocessing.cpu_count()
    if num_cpus > 8:
        num_threads = min(8, num_cpus)
        desktop = False
    else:
        num_threads = min(3, num_cpus)
        desktop = True

    data_base = "sim"
    test_large_index = False
    verbose = False
    just_runtime = False
    sql_write = True
    aligners = [
        ["hisat2", "", "", ""],
        ["hisat2", "", "snp", ""],
        ["hisat2", "", "snp_tran", ""],
        ["hisat", "x1", "", ""],
        ["hisat", "", "", ""],
        ["hisat", "x2", "", ""],
        ["tophat2", "", "", ""],
        ["star", "", "", ""],
        ["star", "x2", "", ""],
        ["gsnap", "", "", ""],
        ["bowtie", "", "", ""],
        ["bowtie2", "", "", ""],
        ["bwa", "mem", "", ""]
        ]
    readtypes = ["all", "M", "2M_gt_15", "2M_8_15", "2M_1_7", "gt_2M"]
     
    aligners = [
        # ["hisat", "", "", ""],        
        ["hisat2", "", "", ""],
<<<<<<< HEAD
        # ["hisat2", "x2", "", ""],
        # ["hisat2", "x1", "tran", ""],
        # ["hisat2", "", "tran", ""],
        # ["hisat2", "", "", "201b"],
        # ["hisat2", "", "", ""],
=======
        ["hisat2", "x2", "", ""],
        # ["hisat2", "x1", "tran", ""],
        # ["hisat2", "", "tran", ""],
        # ["hisat2", "", "", "201b"],
        ["hisat2", "x1", "", ""],
>>>>>>> 10ca03d6
        # ["hisat2", "x1", "tran", "201b"],
        # ["hisat2", "x1", "tran", ""],
        # ["hisat2", "", "snp", "201b"],
        # ["hisat2", "", "snp", ""],
        # ["hisat2", "x1", "snp_tran", "201b"],
        # ["hisat2", "x1", "snp_tran", ""],
        # ["hisat2", "x1", "snp_tran_ercc", ""],
        # ["tophat2", "gtfonly", "", ""],
        # ["tophat2", "gtf", "", ""],
        # ["star", "", "", ""],
        # ["star", "x2", "", ""],
        # ["star", "gtf", "", ""],
        # ["bowtie", "", "", ""],
        # ["bowtie2", "", "", ""],
        # ["gsnap", "", "", ""],
        # ["bwa", "mem", "", ""]
        # ["hisat2", "", "snp", ""],
        # ["hisat2", "", "tran", ""],
        # ["hisat2", "", "snp_tran", ""],
        ]
    readtypes = ["all"]
    verbose = True
    debug = False
    # sql_write = False
    # just_runtime = True

    cwd = os.getcwd()
    if len(cwd.split("reads_")) > 1:
        genome = cwd.split("reads_")[1]
    else:
        genome = "genome"
    RNA = (cwd.find("RNA") != -1)

    test_small = (genome != "genome")

    if just_runtime:
        verbose = True

    chr_dic = read_genome("../../data/%s.fa" % genome)
    gtf_junctions = extract_splice_sites("../../data/%s.gtf" % genome)
    align_stat = []
    # for paired in [False, True]:
<<<<<<< HEAD
    for paired in [True]:
=======
    for paired in [False]:
>>>>>>> 10ca03d6
        for readtype in readtypes:
            if paired:
                base_fname = data_base + "_paired"
                type_sam_fname = base_fname + "_" + readtype + ".sam"
                type_read1_fname = base_fname +  "_1_" + readtype + ".fa"
                type_read2_fname = base_fname +  "_2_" + readtype + ".fa"
                type_junction_fname = base_fname + "_" + readtype + ".junc"
            else:
                base_fname = data_base + "_single"
                type_sam_fname = base_fname + "_" + readtype + ".sam"
                type_read1_fname = base_fname + "_" + readtype + ".fa"
                type_read2_fname = ""
                type_junction_fname = base_fname + "_" + readtype + ".junc"

            assert os.path.exists(type_sam_fname) and os.path.exists(type_junction_fname)
            numreads = 0
            type_sam_file = open(type_sam_fname)
            for line in type_sam_file:
                numreads += 1
            type_sam_file.close()
            if numreads <= 0:
                continue
            print >> sys.stderr, "%s\t%d" % (readtype, numreads)

            junctions, junctions_set = [], set()
            type_junction_file = open(type_junction_fname)
            for line in type_junction_file:
                chr, left, right = line[:-1].split()
                left, right = int(left), int(right)
                junctions.append([chr, left, right])
                junctions_set.add(to_junction_str([chr, left, right]))
                
            type_junction_file.close()

            aligner_bin_base = "../../../aligners/bin"
            def get_aligner_version(aligner, version):
                version = ""
                if aligner == "hisat2" or \
                        aligner == "hisat" or \
                        aligner == "bowtie" or \
                        aligner == "bowtie2":
                    if version:
                        cmd = ["%s/%s_%s/%s" % (aligner_bin_base, aligner, version, aligner)]
                    else:
                        cmd = ["%s/%s" % (aligner_bin_base, aligner)]
                    cmd += ["--version"]                    
                    cmd_process = subprocess.Popen(cmd, stdout=subprocess.PIPE)
                    version = cmd_process.communicate()[0][:-1].split("\n")[0]
                    version = version.split()[-1]
                elif aligner == "tophat2":
                    cmd = ["%s/tophat" % (aligner_bin_base)]
                    cmd += ["--version"]
                    cmd_process = subprocess.Popen(cmd, stdout=subprocess.PIPE)
                    version = cmd_process.communicate()[0][:-1].split()[-1]
                elif aligner in ["star", "starx2"]:
                    version = "2.4.2a"
                elif aligner == "gsnap":
                    cmd = ["%s/gsnap" % (aligner_bin_base)]
                    cmd_process = subprocess.Popen(cmd, stderr=subprocess.PIPE)
                    version = cmd_process.communicate()[1][:-1].split("\n")[0]
                    version = version.split()[2]
                elif aligner == "bwa":
                    cmd = ["%s/bwa" % (aligner_bin_base)]
                    cmd_process = subprocess.Popen(cmd, stderr=subprocess.PIPE)
                    version = cmd_process.communicate()[1][:-1].split("\n")[2]
                    version = version.split()[1]
                    
                return version

            # daehwan - for debugging purposes
            index_base = "../../../indexes"
            # index_base = "../../../new_indexes"
            index_add = ""
            if genome != "genome":
                index_add = "_" + genome
            def get_aligner_cmd(RNA, aligner, type, index_type, version, read1_fname, read2_fname, out_fname, cmd_idx = 0):
                cmd = []
                if aligner == "hisat2":
                    if version:
                        cmd = ["%s/hisat2_%s/hisat2" % (aligner_bin_base, version)]
                    else:
                        cmd = ["%s/hisat2" % (aligner_bin_base)]
                    if num_threads > 1:
                        cmd += ["-p", str(num_threads)]
                    cmd += ["-f"]
                    # cmd += ["-k", "5"]
                    # cmd += ["--score-min", "C,-18"]
                    # cmd += ["--pen-cansplice", "0"]
                    # cmd += ["--pen-noncansplice", "12"]
                    # cmd += ["--pen-intronlen", "G,-8,1"]
                    # cmd += ["--metrics", "1",
                    #        "--metrics-file", "metrics.out"]

                    if not RNA:
                        cmd += ["--no-spliced-alignment"]

                    if type in ["x1", "x2"]:
                        cmd += ["--no-temp-splicesite"]

                    # cmd += ["--no-anchorstop"]
                    # cmd += ["--sp", "1000,1000"]

                    # daehwan - for debugging purposes
                    # cmd += ["--dta"]
                    # cmd += ["--dta-cufflinks"]

                    if type == "x2":
                        if cmd_idx == 0:
                            cmd += ["--novel-splicesite-outfile"]
                        else:
                            cmd += ["--novel-splicesite-infile"]
                        cmd += ["splicesites.txt"]
                    
                    # "--novel-splicesite-infile",
                    # "../splicesites.txt",
                    # "--rna-strandness",
                    # "FR",
                    index_cmd = "%s/HISAT2%s/" % (index_base, index_add) + genome
                    if index_type:
                        index_cmd += ("_" + index_type)
                    cmd += [index_cmd]
                    if paired:
                        cmd += ["-1", read1_fname,
                                "-2", read2_fname]
                    else:
                        cmd += [read1_fname]                        
                elif aligner == "hisat":
                    cmd = ["%s/hisat" % (aligner_bin_base)]
                    if num_threads > 1:
                        cmd += ["-p", str(num_threads)]
                    cmd += ["-f"]
                    # cmd += ["-k", "5"]
                    # cmd += ["--score-min", "C,-18"]
                    if version != "":
                        version = int(version)
                    else:
                        version = sys.maxint

                    if not RNA:
                        cmd += ["--no-spliced-alignment"]

                    if type in ["x1", "x2"]:
                        cmd += ["--no-temp-splicesite"]

                    """
                    cmd += ["--rdg", "100,100",
                            "--rfg", "100,100"]
                    """

                    if type == "x2":
                        if cmd_idx == 0:
                            cmd += ["--novel-splicesite-outfile"]
                        else:
                            cmd += ["--novel-splicesite-infile"]
                        cmd += ["splicesites.txt"]
                    
                    # "--novel-splicesite-infile",
                    # "../splicesites.txt",
                    # "--rna-strandness",
                    # "FR",
                    cmd += ["%s/HISAT%s/" % (index_base, index_add) + genome]
                    if paired:
                        cmd += ["-1", read1_fname,
                                "-2", read2_fname]
                    else:
                        cmd += [read1_fname]                        
                elif aligner == "tophat2":
                    cmd = ["%s/tophat" % (aligner_bin_base)]
                    if num_threads > 1:
                        cmd += ["-p", str(num_threads)]
                    if type.find("gtf") != -1:
                        cmd += ["--transcriptome-index=%s/HISAT%s/gtf/%s" % (index_base, index_add, genome)]
                    if type == "gtfonly":
                        cmd += ["--transcriptome-only"]
                    cmd += ["--read-edit-dist", "3"]
                    cmd += ["--no-sort-bam"]
                    cmd += ["--read-realign-edit-dist", "0"]
                    cmd += ["--keep-tmp",
                            "%s/HISAT%s/" % (index_base, index_add) + genome,
                            read1_fname]
                    if paired:
                        cmd += [read2_fname]
                elif aligner == "star":
                    cmd = ["%s/STAR" % (aligner_bin_base)]
                    if num_threads > 1:
                        cmd += ["--runThreadN", str(num_threads)]
                    cmd += ["--genomeDir"]
                    if cmd_idx == 0:
                        if type == "gtf":
                            cmd += ["%s/STAR%s/gtf" % (index_base, index_add)]
                        else:
                            cmd += ["%s/STAR%s" % (index_base, index_add)]
                    else:
                        assert cmd_idx == 1
                        cmd += ["."]
                        
                    if desktop:
                        cmd += ["--genomeLoad", "NoSharedMemory"]
                    else:
                        cmd += ["--genomeLoad", "LoadAndKeep"]
                    if type == "x2":
                        if cmd_idx == 1:
                            cmd += ["--alignSJDBoverhangMin", "1"]
                    cmd += ["--readFilesIn",
                            read1_fname]
                    if paired:
                        cmd += [read2_fname]
                    if paired:
                        cmd += ["--outFilterMismatchNmax", "6"]
                    else:
                        cmd += ["--outFilterMismatchNmax", "3"]
                elif aligner == "bowtie":
                    cmd = ["%s/bowtie" % (aligner_bin_base)]
                    if num_threads > 1:
                        cmd += ["-p", str(num_threads)]
                    cmd += ["-f", 
                            "--sam",
                            "-k", "10"]
                    cmd += ["-n", "3"]
                    if paired:
                        cmd += ["-X", "500"]
                    cmd += ["%s/Bowtie%s/" % (index_base, index_add) + genome]
                    if paired:
                        cmd += ["-1", read1_fname,
                                "-2", read2_fname]
                    else:
                        cmd += [read1_fname]
                elif aligner == "bowtie2":
                    cmd = ["%s/bowtie2" % (aligner_bin_base)]
                    if num_threads > 1:
                        cmd += ["-p", str(num_threads)]
                    cmd += ["-f", "-k", "10"]
                    cmd += ["--score-min", "C,-18"]
                    cmd += ["-x %s/HISAT%s/" % (index_base, index_add) + genome]
                    if paired:
                        cmd += ["-1", read1_fname,
                                "-2", read2_fname]
                    else:
                        cmd += [read1_fname]
                elif aligner == "gsnap":
                    cmd = ["%s/gsnap" % (aligner_bin_base),
                           "-A",
                           "sam"]
                    if num_threads > 1:
                        cmd += ["-t", str(num_threads)]
                    cmd += ["--max-mismatches=3",
                            "-D", "%s/GSNAP%s" % (index_base, index_add),
                            "-N", "1",
                            "-d", genome,
                            read1_fname]
                    if paired:
                        cmd += [read2_fname]
                elif aligner == "bwa":
                    cmd = ["%s/bwa" % (aligner_bin_base)]
                    if type in ["mem", "aln"]:
                        cmd += [type]
                    elif type == "sw":
                        cmd += ["bwa" + type]
                    if num_threads > 1:
                        cmd += ["-t", str(num_threads)]
                    cmd += ["%s/BWA%s/%s.fa" % (index_base, index_add, genome)]
                    cmd += [read1_fname]
                    if paired:
                        cmd += [read2_fname]
                else:
                    assert False

                return cmd

            if test_small:
                init_time = {"hisat2" : 0.2, "hisat" : 0.1, "bowtie" : 0.1, "bowtie2" : 0.2, "gsnap" : 0.0, "bwa" : 0.0}
                if desktop:
                    init_time["star"] = 1.7
                else:
                    init_time["star"] = 0.0
            else:
                if desktop:
                    init_time = {"hisat2" : 3.0, "hisat" : 3.0, "bowtie" : 1.3, "bowtie2" : 1.9, "star" : 27.0, "gsnap" : 12, "bwa" : 1.3}
                else:
                    init_time = {"hisat2" : 9.5, "hisat" : 9.5, "bowtie" : 3.3, "bowtie2" : 4.1, "star" : 1.7, "gsnap" : 0.1, "bwa" : 3.3}
                    
            init_time["tophat2"] = 0.0
            for aligner, type, index_type, version in aligners:
                aligner_name = aligner + type
                if version:
                    aligner_name += ("_%s" % version)
                if aligner == "hisat2" and index_type != "":
                    aligner_name += ("_" + index_type)
                two_step = (aligner == "tophat2" or type == "x2" or (aligner in ["hisat2", "hisat"] and type == ""))
                if RNA and readtype != "M":
                    if aligner in ["bowtie", "bowtie2", "bwa"]:
                        continue
                if readtype != "all":
                    if two_step:
                        continue
                if not RNA and readtype != "all":
                    continue

                print >> sys.stderr, "\t%s\t%s" % (aligner_name, str(datetime.now()))
                if paired:
                    aligner_dir = aligner_name + "_paired"
                else:
                    aligner_dir = aligner_name + "_single"
                if not os.path.exists(aligner_dir):
                    os.mkdir(aligner_dir)
                os.chdir(aligner_dir)

                out_fname = base_fname + "_" + readtype + ".sam"
                out_fname2 = out_fname + "2"
                duration = -1.0
                if not os.path.exists(out_fname):
                    if not os.path.exists("../one.fa") or not os.path.exists("../two.fa"):
                        os.system("head -400 ../%s_1.fa > ../one.fa" % (data_base))
                        os.system("head -400 ../%s_2.fa > ../two.fa" % (data_base))

                    if just_runtime:
                        out_fname = "/dev/null"
                        out_fname2 = "/dev/null"

                    if not two_step:
                        align_stat.append([readtype, aligner_name])

                    # dummy commands for caching
                    if aligner != "tophat2":
                        dummy_cmd = get_aligner_cmd(RNA, aligner, type, index_type, version, "../one.fa", "../two.fa", "/dev/null")
                        if verbose:
                            print >> sys.stderr, "\t", datetime.now(), " ".join(dummy_cmd)
                        if aligner in ["hisat2", "hisat", "bowtie", "bowtie2", "gsnap", "bwa"]:
                            proc = subprocess.Popen(dummy_cmd, stdout=open("/dev/null", "w"), stderr=subprocess.PIPE)
                        else:
                            proc = subprocess.Popen(dummy_cmd, stdout=subprocess.PIPE, stderr=subprocess.PIPE)
                        proc.communicate()
                        if verbose:
                            print >> sys.stderr, "\t", datetime.now(), "finished"

                    # align all reads
                    aligner_cmd = get_aligner_cmd(RNA, aligner, type, index_type, version, "../" + type_read1_fname, "../" + type_read2_fname, out_fname)
                    start_time = datetime.now()
                    if verbose:
                        print >> sys.stderr, "\t", start_time, " ".join(aligner_cmd)
                    if aligner in ["hisat2", "hisat", "bowtie", "bowtie2", "gsnap", "bwa"]:
                        proc = subprocess.Popen(aligner_cmd, stdout=open(out_fname, "w"), stderr=subprocess.PIPE)
                    else:
                        proc = subprocess.Popen(aligner_cmd, stdout=subprocess.PIPE, stderr=subprocess.PIPE)
                    proc.communicate()
                    finish_time = datetime.now()
                    duration = finish_time - start_time
                    assert aligner in init_time
                    duration = duration.total_seconds() - init_time[aligner]
                    if duration < 0.1:
                        duration = 0.1
                    if verbose:
                        print >> sys.stderr, "\t", finish_time, "finished:", duration

                    if debug and aligner == "hisat2":
                        os.system("cat metrics.out")
                        print >> sys.stderr, "\ttime: %.4f" % (duration)

                    if aligner == "star" and type in ["", "gtf"]:
                        os.system("mv Aligned.out.sam %s" % out_fname)
                    elif aligner in ["hisat2", "hisat"] and type == "x2":
                        aligner_cmd = get_aligner_cmd(RNA, aligner, type, index_type, version, "../" + type_read1_fname, "../" + type_read2_fname, out_fname, 1)
                        start_time = datetime.now()
                        if verbose:
                            print >> sys.stderr, "\t", start_time, " ".join(aligner_cmd)
                        proc = subprocess.Popen(aligner_cmd, stdout=open(out_fname, "w"), stderr=subprocess.PIPE)
                        proc.communicate()
                        finish_time = datetime.now()
                        duration += (finish_time - start_time).total_seconds()
                        assert aligner in init_time
                        duration -= init_time[aligner]
                        if duration < 0.1:
                            duration = 0.1
                        if verbose:
                            print >> sys.stderr, "\t", finish_time, "finished:", duration
                    elif aligner == "star" and type == "x2":
                        assert os.path.exists("SJ.out.tab")
                        os.system("awk 'BEGIN {OFS=\"\t\"; strChar[0]=\".\"; strChar[1]=\"+\"; strChar[2]=\"-\";} {if($5>0){print $1,$2,$3,strChar[$4]}}' SJ.out.tab > SJ.out.tab.Pass1.sjdb")
                        for file in os.listdir("."):
                            if file in ["SJ.out.tab.Pass1.sjdb", "genome.fa"]:
                                continue
                            os.remove(file)
                        star_index_cmd = "STAR --genomeDir ./ --runMode genomeGenerate --genomeFastaFiles ../../../data/%s.fa --sjdbFileChrStartEnd SJ.out.tab.Pass1.sjdb --sjdbOverhang 99 --runThreadN %d" % (genome, num_threads)
                        if verbose:
                            print >> sys.stderr, "\t", datetime.now(), star_index_cmd
                        os.system(star_index_cmd)
                        if verbose:
                            print >> sys.stderr, "\t", datetime.now(), " ".join(dummy_cmd)
                        proc = subprocess.Popen(dummy_cmd, stdout=subprocess.PIPE, stderr=subprocess.PIPE)
                        proc.communicate()
                        if verbose:
                            print >> sys.stderr, "\t", datetime.now(), "finished"
                        aligner_cmd = get_aligner_cmd(RNA, aligner, type, index_type, version, "../" + type_read1_fname, "../" + type_read2_fname, out_fname, 1)
                        start_time = datetime.now()
                        if verbose:
                            print >> sys.stderr, "\t", start_time, " ".join(aligner_cmd)
                        proc = subprocess.Popen(aligner_cmd, stdout=subprocess.PIPE, stderr=subprocess.PIPE)
                        proc.communicate()
                        finish_time = datetime.now()
                        duration += (finish_time - start_time).total_seconds()
                        assert aligner in init_time
                        duration -= init_time[aligner]
                        if duration < 0.1:
                            duration = 0.1
                        if verbose:
                            print >> sys.stderr, "\t", finish_time, "finished:", duration
                        os.system("mv Aligned.out.sam %s" % out_fname)
                    elif aligner == "tophat2":
                        os.system("samtools sort -n tophat_out/accepted_hits.bam accepted_hits; samtools view -h accepted_hits.bam > %s" % out_fname)

                    if aligner in ["gsnap", "tophat2"]:
                        os.system("tar cvzf %s.tar.gz %s &> /dev/null" % (out_fname, out_fname))

                if just_runtime:
                    os.chdir("..")
                    continue

                if not os.path.exists(out_fname2):
                    debug_dic = {}
                    if test_NH:
                        debug_dic["NH"] = True
                    if paired:
                        extract_pair(out_fname, out_fname2, chr_dic, aligner, debug_dic)
                    else:
                        extract_single(out_fname, out_fname2, chr_dic, aligner, debug_dic)

                for readtype2 in readtypes:
                    if not two_step and readtype != readtype2:
                        continue

                    type_sam_fname2 = base_fname + "_" + readtype2 + ".sam"
                    if os.path.exists(type_sam_fname2 + ".done"):
                        continue
                    
                    if paired:
                        type_read_fname2 = base_fname + "_1_" + readtype2 + ".fa"
                    else:
                        type_read_fname2 = base_fname + "_" + readtype2 + ".fa"
                    mapped_id_fname = base_fname + "_" + readtype2 + ".read_id"
                    if paired:
                        mapped, unique_mapped, unmapped, aligned, multi_aligned, temp_junctions, temp_gtf_junctions, mapping_point = compare_paired_sam(RNA, out_fname2, "../" + type_sam_fname2, mapped_id_fname, chr_dic, junctions, junctions_set, gtf_junctions)
                    else:
                        mapped, unique_mapped, unmapped, aligned, multi_aligned, temp_junctions, temp_gtf_junctions, mapping_point = compare_single_sam(RNA, out_fname2, "../" + type_sam_fname2, mapped_id_fname, chr_dic, junctions, junctions_set, gtf_junctions)
                    proc = subprocess.Popen(["wc", "-l", "../" + type_read_fname2], stdout=subprocess.PIPE)
                    out = proc.communicate()[0]
                    numreads = int(out.split()[0]) / 2
                    assert mapped + unmapped == numreads
                    
                    if two_step:
                        print >> sys.stderr, "\t\t%s" % readtype2
                    print >> sys.stderr, "\t\taligned: %d, multi aligned: %d" % (aligned, multi_aligned)
                    print >> sys.stderr, "\t\tcorrectly mapped: %d (%.2f%%) mapping_point: %.2f" % (mapped, float(mapped) * 100.0 / numreads, mapping_point * 100.0 / numreads)
                    print >> sys.stderr, "\t\tuniquely and correctly mapped: %d (%.2f%%)" % (unique_mapped, float(unique_mapped) * 100.0 / numreads)
                    if readtype == readtype2:
                        print >> sys.stderr, "\t\t\t%d reads per sec (all)" % (numreads / max(1.0, duration))
                    if RNA:
                        print >> sys.stderr, "\t\tjunc. sensitivity %d / %d (%.2f%%), junc. accuracy: %d / %d (%.2f%%)" % \
                            (temp_gtf_junctions, len(junctions), float(temp_gtf_junctions) * 100.0 / max(1, len(junctions)), \
                                 temp_gtf_junctions, temp_junctions, float(temp_gtf_junctions) * 100.0 / max(1, temp_junctions))

                    if duration > 0.0:
                        if sql_write and os.path.exists("../" + sql_db_name):
                            if paired:
                                end_type = "paired"
                            else:
                                end_type = "single"
                            sql_insert = "INSERT INTO \"ReadCosts\" VALUES(NULL, '%s', '%s', '%s', '%s', '%s', '%s', %d, %d, %d, %d, %f, %f, %d, %d, %d, '%s', datetime('now', 'localtime'), '%s');" % \
                                (genome, data_base, end_type, readtype2, aligner_name, get_aligner_version(aligner, version), numreads, mapped, unique_mapped, unmapped, mapping_point, duration, len(junctions), temp_junctions, temp_gtf_junctions, platform.node(), " ".join(aligner_cmd))
                            sql_execute("../" + sql_db_name, sql_insert)     

                        if two_step:
                            align_stat.append([readtype2, aligner_name, numreads, duration, mapped, unique_mapped, unmapped, mapping_point, len(junctions), temp_junctions, temp_gtf_junctions])
                        else:
                            align_stat[-1].extend([numreads, duration, mapped, unique_mapped, unmapped, mapping_point, len(junctions), temp_junctions, temp_gtf_junctions])

                    os.system("touch %s.done" % type_sam_fname2)                    

                os.chdir("..")

    print >> sys.stdout, "\t".join(["type", "aligner", "all", "all_time", "mapped", "unique_mapped", "unmapped", "mapping point", "true_gtf_junctions", "temp_junctions", "temp_gtf_junctions"])
    for line in align_stat:
        outstr = ""
        for item in line:
            if outstr != "":
                outstr += "\t"
            outstr += str(item)
        print >> sys.stdout, outstr

    if os.path.exists(sql_db_name):
        write_analysis_data(sql_db_name, genome, data_base)
        


if __name__ == "__main__":
    parser = ArgumentParser(
        description='test HISAT2')
    parser.add_argument('--test-NH',
                        dest='test_NH',
                        action='store_true',
                        help='check NH in the SAM output')
    parser.add_argument('-v', '--verbose',
                        dest='verbose',
                        action='store_true',
                        help='also print some statistics to stderr')

    args = parser.parse_args()
    calculate_read_cost(args.test_NH,
                        args.verbose)<|MERGE_RESOLUTION|>--- conflicted
+++ resolved
@@ -1211,19 +1211,11 @@
     aligners = [
         # ["hisat", "", "", ""],        
         ["hisat2", "", "", ""],
-<<<<<<< HEAD
         # ["hisat2", "x2", "", ""],
         # ["hisat2", "x1", "tran", ""],
         # ["hisat2", "", "tran", ""],
         # ["hisat2", "", "", "201b"],
         # ["hisat2", "", "", ""],
-=======
-        ["hisat2", "x2", "", ""],
-        # ["hisat2", "x1", "tran", ""],
-        # ["hisat2", "", "tran", ""],
-        # ["hisat2", "", "", "201b"],
-        ["hisat2", "x1", "", ""],
->>>>>>> 10ca03d6
         # ["hisat2", "x1", "tran", "201b"],
         # ["hisat2", "x1", "tran", ""],
         # ["hisat2", "", "snp", "201b"],
@@ -1266,11 +1258,7 @@
     gtf_junctions = extract_splice_sites("../../data/%s.gtf" % genome)
     align_stat = []
     # for paired in [False, True]:
-<<<<<<< HEAD
-    for paired in [True]:
-=======
     for paired in [False]:
->>>>>>> 10ca03d6
         for readtype in readtypes:
             if paired:
                 base_fname = data_base + "_paired"
