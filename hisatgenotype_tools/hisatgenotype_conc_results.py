<<<<<<< HEAD
#!/usr/bin/env python
# --------------------------------------------------------------------------- #
# Copyright 2019, Christopher Bennett <christopher@bennett-tech.dev>          #
#                                                                             #
# This file is part of HISAT-genotype. This script concatinates results into  #
# a more workable format for end users                                        #
#                                                                             #
# HISAT-genotype is free software: you can redistribute it and/or modify      #
# it under the terms of the GNU General Public License as published by        #
# the Free Software Foundation, either version 3 of the License, or           #
# (at your option) any later version.                                         #
#                                                                             #
# HISAT-genotype is distributed in the hope that it will be useful,           #
# but WITHOUT ANY WARRANTY; without even the implied warranty of              #
# MERCHANTABILITY or FITNESS FOR A PARTICULAR PURPOSE.  See the               #
# GNU General Public License for more details.                                #
#                                                                             #
# You should have received a copy of the GNU General Public License           #
# along with HISAT-genotype.  If not, see <http://www.gnu.org/licenses/>.     #
# --------------------------------------------------------------------------- #

import os
import sys
import glob
from argparse import ArgumentParser
import hisatgenotype_typing_common as typing_common
import hisatgenotype_args as hg_args


# --------------------------------------------------------------------------- #
# Function to flatten a tree into an array                                    #
# --------------------------------------------------------------------------- #
def flatten(tree, prev_key = '', sep = '*'):
    items = []
    for key, value in tree.items():
        new_key = prev_key + sep + key if prev_key else key
        try:
            items.extend(flatten(value['children'], new_key, ':').items())
            items.append((new_key + ' - Partial', value['score']))
        except:
            items.append((new_key, value['score']))

    if sep == ":":
        return dict(items)
    else:
        return sorted(items, 
                      key=lambda tup : (tup[1], len(tup[0].split()[0])), 
                      reverse = True)

# --------------------------------------------------------------------------- #
#   Main Function                                                             #
# --------------------------------------------------------------------------- #
if __name__ == '__main__':
    parser = ArgumentParser(
        description='Script for simplifying HISAT-genotype results')

    hg_args.args_input_output(parser, outdir=False)
    parser.add_argument("--csv",
                        dest="csv",
                        action = "store_true",
                        help='Save Results as CSV dataframe')

    args = parser.parse_args()

    if args.read_dir:
        indir = args.read_dir
    else:
        indir = '.'

    reports = glob.glob('%s/*.report' % indir)

    report_results = {}
    for report in reports:
        report_results[report] = typing_common.call_nuance_results(report)

    scores = []
    genecol = ["File"]
    for file_ in report_results:
        print('File: %s' % file_)
        scores.append([file_])

        for type_ in report_results[file_]:
            print("\tAnalysis - %s" % type_)
            if type_ == 'Allele splitting':
                tree = report_results[file_]['Allele splitting']
                for gene in tree:
                    collab = "%s: %s" % (type_, gene)
                    if collab not in genecol:
                        genecol.append(collab)                    

                    print('\t\tGene: %s (score: %.2f)' \
                            % (gene, tree[gene]['score']))
                    flattened_tree = flatten(tree[gene]['children'], gene)

                    pastv, pastn = 0, ''
                    report_line = ''
                    for tup in flattened_tree:
                        # This is to filter out any missilaneous 
                        # partial alleles with similar score to parent 
                        # (ex remove A*01 - Partial 50% if A*01:01:01:01 50%)
                        if tup[1] < 0.2 \
                                or (pastv == tup[1] \
                                and "Partial" in tup[0]): 
                            continue

                        result_str = '%s (score: %.4f)' % (tup[0], tup[1])
                        report_line += result_str + ","

                        print("\t\t\t" + result_str)
                        pastn, pastv = tup
                    
                    scores[-1].append(report_line[:-1])
            
            else:
                for gene, data in report_results[file_][type_].items():
                    collab = "%s: %s" % (type_, gene)
                    if collab not in genecol:
                        genecol.append(collab)

                    print('\t\tGene: %s' % gene)

                    if isinstance(data, list):
                        scores[-1].append(",".join(data))
                        for line in data:
                            print('\t\t\t%s' % line)
                    else:
                        scores[-1].append(data)
                        print('\t\t\t%s' % data)

    if args.csv:
        scores.insert(0, genecol)
        with open("HG_report_results.csv", "w") as ofo:
            for line in scores:
                line = "\t".join(line)
                ofo.write(line + "\n")
=======
#!/usr/bin/env python
# --------------------------------------------------------------------------- #
# Copyright 2019, Christopher Bennett <christopher@bennett-tech.dev>          #
#                                                                             #
# This file is part of HISAT-genotype. This script concatinates results into  #
# a more workable format for end users                                        #
#                                                                             #
# HISAT-genotype is free software: you can redistribute it and/or modify      #
# it under the terms of the GNU General Public License as published by        #
# the Free Software Foundation, either version 3 of the License, or           #
# (at your option) any later version.                                         #
#                                                                             #
# HISAT-genotype is distributed in the hope that it will be useful,           #
# but WITHOUT ANY WARRANTY; without even the implied warranty of              #
# MERCHANTABILITY or FITNESS FOR A PARTICULAR PURPOSE.  See the               #
# GNU General Public License for more details.                                #
#                                                                             #
# You should have received a copy of the GNU General Public License           #
# along with HISAT-genotype.  If not, see <http://www.gnu.org/licenses/>.     #
# --------------------------------------------------------------------------- #

import os
import sys
import glob
from argparse import ArgumentParser
import hisatgenotype_typing_common as typing_common
import hisatgenotype_args as hg_args


# --------------------------------------------------------------------------- #
# Function to flatten a tree into an array                                    #
# --------------------------------------------------------------------------- #
def flatten(tree, prev_key = '', sep = '*'):
    items = []
    for key, value in tree.items():
        new_key = prev_key + sep + key if prev_key else key
        try:
            items.extend(flatten(value['children'], new_key, ':').items())
            items.append((new_key + ' - Partial', value['score']))
        except:
            items.append((new_key, value['score']))

    if sep == ":":
        return dict(items)
    else:
        return sorted(items, 
                      key=lambda tup : (tup[1], len(tup[0].split()[0])), 
                      reverse = True)

# --------------------------------------------------------------------------- #
#   Main Function                                                             #
# --------------------------------------------------------------------------- #
if __name__ == '__main__':
    parser = ArgumentParser(
        description='Script for simplifying HISAT-genotype results')

    hg_args.args_input_output(parser, outdir=False)
    parser.add_argument("--csv",
                        dest="csv",
                        action = "store_true",
                        help='Save Results as CSV dataframe')

    parser.add_argument("--output-file",
                        default="HG_report_results.csv",
                        help='Path to the output CSV file')

    args = parser.parse_args()

    if args.read_dir:
        indir = args.read_dir
    else:
        indir = '.'

    reports = glob.glob('%s/*.report' % indir)

    report_results = {}
    for report in reports:
        report_results[report] = typing_common.call_nuance_results(report)

    scores = []
    genecol = ["File"]
    for file_ in report_results:
        print('File: %s' % file_)
        scores.append([file_])

        for type_ in report_results[file_]:
            print("\tAnalysis - %s" % type_)
            if type_ == 'Allele splitting':
                tree = report_results[file_]['Allele splitting']
                for gene in tree:
                    collab = "%s: %s" % (type_, gene)
                    if collab not in genecol:
                        genecol.append(collab)                    

                    print('\t\tGene: %s (score: %.2f)' \
                            % (gene, tree[gene]['score']))
                    flattened_tree = flatten(tree[gene]['children'], gene)

                    pastv, pastn = 0, ''
                    report_line = ''
                    for tup in flattened_tree:
                        # This is to filter out any missilaneous 
                        # partial alleles with similar score to parent 
                        # (ex remove A*01 - Partial 50% if A*01:01:01:01 50%)
                        if tup[1] < 0.2 \
                                or (pastv == tup[1] \
                                and "Partial" in tup[0]): 
                            continue

                        result_str = '%s (score: %.4f)' % (tup[0], tup[1])
                        report_line += result_str + ","

                        print("\t\t\t" + result_str)
                        pastn, pastv = tup
                    
                    scores[-1].append(report_line[:-1])
            
            else:
                for gene, data in report_results[file_][type_].items():
                    collab = "%s: %s" % (type_, gene)
                    if collab not in genecol:
                        genecol.append(collab)

                    print('\t\tGene: %s' % gene)

                    if isinstance(data, list):
                        scores[-1].append(",".join(data))
                        for line in data:
                            print('\t\t\t%s' % line)
                    else:
                        scores[-1].append(data)
                        print('\t\t\t%s' % data)

    if args.csv:
        scores.insert(0, genecol)
        with open(args.output_file, "w") as ofo:
            for line in scores:
                line = "\t".join(line)
                ofo.write(line + "\n")
>>>>>>> 096e1783
<|MERGE_RESOLUTION|>--- conflicted
+++ resolved
@@ -1,277 +1,139 @@
-<<<<<<< HEAD
-#!/usr/bin/env python
-# --------------------------------------------------------------------------- #
-# Copyright 2019, Christopher Bennett <christopher@bennett-tech.dev>          #
-#                                                                             #
-# This file is part of HISAT-genotype. This script concatinates results into  #
-# a more workable format for end users                                        #
-#                                                                             #
-# HISAT-genotype is free software: you can redistribute it and/or modify      #
-# it under the terms of the GNU General Public License as published by        #
-# the Free Software Foundation, either version 3 of the License, or           #
-# (at your option) any later version.                                         #
-#                                                                             #
-# HISAT-genotype is distributed in the hope that it will be useful,           #
-# but WITHOUT ANY WARRANTY; without even the implied warranty of              #
-# MERCHANTABILITY or FITNESS FOR A PARTICULAR PURPOSE.  See the               #
-# GNU General Public License for more details.                                #
-#                                                                             #
-# You should have received a copy of the GNU General Public License           #
-# along with HISAT-genotype.  If not, see <http://www.gnu.org/licenses/>.     #
-# --------------------------------------------------------------------------- #
-
-import os
-import sys
-import glob
-from argparse import ArgumentParser
-import hisatgenotype_typing_common as typing_common
-import hisatgenotype_args as hg_args
-
-
-# --------------------------------------------------------------------------- #
-# Function to flatten a tree into an array                                    #
-# --------------------------------------------------------------------------- #
-def flatten(tree, prev_key = '', sep = '*'):
-    items = []
-    for key, value in tree.items():
-        new_key = prev_key + sep + key if prev_key else key
-        try:
-            items.extend(flatten(value['children'], new_key, ':').items())
-            items.append((new_key + ' - Partial', value['score']))
-        except:
-            items.append((new_key, value['score']))
-
-    if sep == ":":
-        return dict(items)
-    else:
-        return sorted(items, 
-                      key=lambda tup : (tup[1], len(tup[0].split()[0])), 
-                      reverse = True)
-
-# --------------------------------------------------------------------------- #
-#   Main Function                                                             #
-# --------------------------------------------------------------------------- #
-if __name__ == '__main__':
-    parser = ArgumentParser(
-        description='Script for simplifying HISAT-genotype results')
-
-    hg_args.args_input_output(parser, outdir=False)
-    parser.add_argument("--csv",
-                        dest="csv",
-                        action = "store_true",
-                        help='Save Results as CSV dataframe')
-
-    args = parser.parse_args()
-
-    if args.read_dir:
-        indir = args.read_dir
-    else:
-        indir = '.'
-
-    reports = glob.glob('%s/*.report' % indir)
-
-    report_results = {}
-    for report in reports:
-        report_results[report] = typing_common.call_nuance_results(report)
-
-    scores = []
-    genecol = ["File"]
-    for file_ in report_results:
-        print('File: %s' % file_)
-        scores.append([file_])
-
-        for type_ in report_results[file_]:
-            print("\tAnalysis - %s" % type_)
-            if type_ == 'Allele splitting':
-                tree = report_results[file_]['Allele splitting']
-                for gene in tree:
-                    collab = "%s: %s" % (type_, gene)
-                    if collab not in genecol:
-                        genecol.append(collab)                    
-
-                    print('\t\tGene: %s (score: %.2f)' \
-                            % (gene, tree[gene]['score']))
-                    flattened_tree = flatten(tree[gene]['children'], gene)
-
-                    pastv, pastn = 0, ''
-                    report_line = ''
-                    for tup in flattened_tree:
-                        # This is to filter out any missilaneous 
-                        # partial alleles with similar score to parent 
-                        # (ex remove A*01 - Partial 50% if A*01:01:01:01 50%)
-                        if tup[1] < 0.2 \
-                                or (pastv == tup[1] \
-                                and "Partial" in tup[0]): 
-                            continue
-
-                        result_str = '%s (score: %.4f)' % (tup[0], tup[1])
-                        report_line += result_str + ","
-
-                        print("\t\t\t" + result_str)
-                        pastn, pastv = tup
-                    
-                    scores[-1].append(report_line[:-1])
-            
-            else:
-                for gene, data in report_results[file_][type_].items():
-                    collab = "%s: %s" % (type_, gene)
-                    if collab not in genecol:
-                        genecol.append(collab)
-
-                    print('\t\tGene: %s' % gene)
-
-                    if isinstance(data, list):
-                        scores[-1].append(",".join(data))
-                        for line in data:
-                            print('\t\t\t%s' % line)
-                    else:
-                        scores[-1].append(data)
-                        print('\t\t\t%s' % data)
-
-    if args.csv:
-        scores.insert(0, genecol)
-        with open("HG_report_results.csv", "w") as ofo:
-            for line in scores:
-                line = "\t".join(line)
-                ofo.write(line + "\n")
-=======
-#!/usr/bin/env python
-# --------------------------------------------------------------------------- #
-# Copyright 2019, Christopher Bennett <christopher@bennett-tech.dev>          #
-#                                                                             #
-# This file is part of HISAT-genotype. This script concatinates results into  #
-# a more workable format for end users                                        #
-#                                                                             #
-# HISAT-genotype is free software: you can redistribute it and/or modify      #
-# it under the terms of the GNU General Public License as published by        #
-# the Free Software Foundation, either version 3 of the License, or           #
-# (at your option) any later version.                                         #
-#                                                                             #
-# HISAT-genotype is distributed in the hope that it will be useful,           #
-# but WITHOUT ANY WARRANTY; without even the implied warranty of              #
-# MERCHANTABILITY or FITNESS FOR A PARTICULAR PURPOSE.  See the               #
-# GNU General Public License for more details.                                #
-#                                                                             #
-# You should have received a copy of the GNU General Public License           #
-# along with HISAT-genotype.  If not, see <http://www.gnu.org/licenses/>.     #
-# --------------------------------------------------------------------------- #
-
-import os
-import sys
-import glob
-from argparse import ArgumentParser
-import hisatgenotype_typing_common as typing_common
-import hisatgenotype_args as hg_args
-
-
-# --------------------------------------------------------------------------- #
-# Function to flatten a tree into an array                                    #
-# --------------------------------------------------------------------------- #
-def flatten(tree, prev_key = '', sep = '*'):
-    items = []
-    for key, value in tree.items():
-        new_key = prev_key + sep + key if prev_key else key
-        try:
-            items.extend(flatten(value['children'], new_key, ':').items())
-            items.append((new_key + ' - Partial', value['score']))
-        except:
-            items.append((new_key, value['score']))
-
-    if sep == ":":
-        return dict(items)
-    else:
-        return sorted(items, 
-                      key=lambda tup : (tup[1], len(tup[0].split()[0])), 
-                      reverse = True)
-
-# --------------------------------------------------------------------------- #
-#   Main Function                                                             #
-# --------------------------------------------------------------------------- #
-if __name__ == '__main__':
-    parser = ArgumentParser(
-        description='Script for simplifying HISAT-genotype results')
-
-    hg_args.args_input_output(parser, outdir=False)
-    parser.add_argument("--csv",
-                        dest="csv",
-                        action = "store_true",
-                        help='Save Results as CSV dataframe')
-
-    parser.add_argument("--output-file",
-                        default="HG_report_results.csv",
-                        help='Path to the output CSV file')
-
-    args = parser.parse_args()
-
-    if args.read_dir:
-        indir = args.read_dir
-    else:
-        indir = '.'
-
-    reports = glob.glob('%s/*.report' % indir)
-
-    report_results = {}
-    for report in reports:
-        report_results[report] = typing_common.call_nuance_results(report)
-
-    scores = []
-    genecol = ["File"]
-    for file_ in report_results:
-        print('File: %s' % file_)
-        scores.append([file_])
-
-        for type_ in report_results[file_]:
-            print("\tAnalysis - %s" % type_)
-            if type_ == 'Allele splitting':
-                tree = report_results[file_]['Allele splitting']
-                for gene in tree:
-                    collab = "%s: %s" % (type_, gene)
-                    if collab not in genecol:
-                        genecol.append(collab)                    
-
-                    print('\t\tGene: %s (score: %.2f)' \
-                            % (gene, tree[gene]['score']))
-                    flattened_tree = flatten(tree[gene]['children'], gene)
-
-                    pastv, pastn = 0, ''
-                    report_line = ''
-                    for tup in flattened_tree:
-                        # This is to filter out any missilaneous 
-                        # partial alleles with similar score to parent 
-                        # (ex remove A*01 - Partial 50% if A*01:01:01:01 50%)
-                        if tup[1] < 0.2 \
-                                or (pastv == tup[1] \
-                                and "Partial" in tup[0]): 
-                            continue
-
-                        result_str = '%s (score: %.4f)' % (tup[0], tup[1])
-                        report_line += result_str + ","
-
-                        print("\t\t\t" + result_str)
-                        pastn, pastv = tup
-                    
-                    scores[-1].append(report_line[:-1])
-            
-            else:
-                for gene, data in report_results[file_][type_].items():
-                    collab = "%s: %s" % (type_, gene)
-                    if collab not in genecol:
-                        genecol.append(collab)
-
-                    print('\t\tGene: %s' % gene)
-
-                    if isinstance(data, list):
-                        scores[-1].append(",".join(data))
-                        for line in data:
-                            print('\t\t\t%s' % line)
-                    else:
-                        scores[-1].append(data)
-                        print('\t\t\t%s' % data)
-
-    if args.csv:
-        scores.insert(0, genecol)
-        with open(args.output_file, "w") as ofo:
-            for line in scores:
-                line = "\t".join(line)
-                ofo.write(line + "\n")
->>>>>>> 096e1783
+#!/usr/bin/env python
+# --------------------------------------------------------------------------- #
+# Copyright 2019, Christopher Bennett <christopher@bennett-tech.dev>          #
+#                                                                             #
+# This file is part of HISAT-genotype. This script concatinates results into  #
+# a more workable format for end users                                        #
+#                                                                             #
+# HISAT-genotype is free software: you can redistribute it and/or modify      #
+# it under the terms of the GNU General Public License as published by        #
+# the Free Software Foundation, either version 3 of the License, or           #
+# (at your option) any later version.                                         #
+#                                                                             #
+# HISAT-genotype is distributed in the hope that it will be useful,           #
+# but WITHOUT ANY WARRANTY; without even the implied warranty of              #
+# MERCHANTABILITY or FITNESS FOR A PARTICULAR PURPOSE.  See the               #
+# GNU General Public License for more details.                                #
+#                                                                             #
+# You should have received a copy of the GNU General Public License           #
+# along with HISAT-genotype.  If not, see <http://www.gnu.org/licenses/>.     #
+# --------------------------------------------------------------------------- #
+
+import os
+import sys
+import glob
+from argparse import ArgumentParser
+import hisatgenotype_typing_common as typing_common
+import hisatgenotype_args as hg_args
+
+
+# --------------------------------------------------------------------------- #
+# Function to flatten a tree into an array                                    #
+# --------------------------------------------------------------------------- #
+def flatten(tree, prev_key = '', sep = '*'):
+    items = []
+    for key, value in tree.items():
+        new_key = prev_key + sep + key if prev_key else key
+        try:
+            items.extend(flatten(value['children'], new_key, ':').items())
+            items.append((new_key + ' - Partial', value['score']))
+        except:
+            items.append((new_key, value['score']))
+
+    if sep == ":":
+        return dict(items)
+    else:
+        return sorted(items, 
+                      key=lambda tup : (tup[1], len(tup[0].split()[0])), 
+                      reverse = True)
+
+# --------------------------------------------------------------------------- #
+#   Main Function                                                             #
+# --------------------------------------------------------------------------- #
+if __name__ == '__main__':
+    parser = ArgumentParser(
+        description='Script for simplifying HISAT-genotype results')
+
+    hg_args.args_input_output(parser, outdir=False)
+    parser.add_argument("--csv",
+                        dest="csv",
+                        action = "store_true",
+                        help='Save Results as CSV dataframe')
+    parser.add_argument("--output-file",
+                        dest="ofile",
+                        default="HG_report_results.csv",
+                        help='Path to the output CSV file')
+
+    args = parser.parse_args()
+
+    if args.read_dir:
+        indir = args.read_dir
+    else:
+        indir = '.'
+
+    reports = glob.glob('%s/*.report' % indir)
+
+    report_results = {}
+    for report in reports:
+        report_results[report] = typing_common.call_nuance_results(report)
+
+    scores = []
+    genecol = ["File"]
+    for file_ in report_results:
+        print('File: %s' % file_)
+        scores.append([file_])
+
+        for type_ in report_results[file_]:
+            print("\tAnalysis - %s" % type_)
+            if type_ == 'Allele splitting':
+                tree = report_results[file_]['Allele splitting']
+                for gene in tree:
+                    collab = "%s: %s" % (type_, gene)
+                    if collab not in genecol:
+                        genecol.append(collab)                    
+
+                    print('\t\tGene: %s (score: %.2f)' \
+                            % (gene, tree[gene]['score']))
+                    flattened_tree = flatten(tree[gene]['children'], gene)
+
+                    pastv, pastn = 0, ''
+                    report_line = ''
+                    for tup in flattened_tree:
+                        # This is to filter out any missilaneous 
+                        # partial alleles with similar score to parent 
+                        # (ex remove A*01 - Partial 50% if A*01:01:01:01 50%)
+                        if tup[1] < 0.2 \
+                                or (pastv == tup[1] \
+                                and "Partial" in tup[0]): 
+                            continue
+
+                        result_str = '%s (score: %.4f)' % (tup[0], tup[1])
+                        report_line += result_str + ","
+
+                        print("\t\t\t" + result_str)
+                        pastn, pastv = tup
+                    
+                    scores[-1].append(report_line[:-1])
+            
+            else:
+                for gene, data in report_results[file_][type_].items():
+                    collab = "%s: %s" % (type_, gene)
+                    if collab not in genecol:
+                        genecol.append(collab)
+
+                    print('\t\tGene: %s' % gene)
+
+                    if isinstance(data, list):
+                        scores[-1].append(",".join(data))
+                        for line in data:
+                            print('\t\t\t%s' % line)
+                    else:
+                        scores[-1].append(data)
+                        print('\t\t\t%s' % data)
+
+    if args.csv:
+        scores.insert(0, genecol)
+        with open(args.ofile, "w") as ofo:
+            for line in scores:
+                line = "\t".join(line)
+                ofo.write(line + "\n")